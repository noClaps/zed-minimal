--- conflicted
+++ resolved
@@ -91,8 +91,6 @@
 
         result
     }
-<<<<<<< HEAD
-=======
 
     pub async fn run_to_end(&mut self) -> Result<Response> {
         self.run_turns(u32::MAX).await
@@ -278,7 +276,6 @@
     pub fn agent_thread(&self) -> Entity<Thread> {
         self.agent_thread.clone()
     }
->>>>>>> 657c8b10
 }
 
 impl AppContext for ExampleContext {
