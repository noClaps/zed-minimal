--- conflicted
+++ resolved
@@ -7,13 +7,7 @@
 pub struct ListItemStory;
 
 impl Render for ListItemStory {
-<<<<<<< HEAD
-    type Output = Div;
-
-    fn render(&mut self, cx: &mut ViewContext<Self>) -> Self::Output {
-=======
     fn render(&mut self, cx: &mut ViewContext<Self>) -> impl Element {
->>>>>>> 81b03d37
         Story::container()
             .bg(cx.theme().colors().background)
             .child(Story::title_for::<ListItem>())
