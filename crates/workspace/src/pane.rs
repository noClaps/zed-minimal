use crate::{
    CloseWindow, NewFile, NewTerminal, OpenInTerminal, OpenOptions, OpenTerminal, OpenVisible,
    SplitDirection, ToggleFileFinder, ToggleProjectSymbols, ToggleZoom, Workspace,
    WorkspaceItemBuilder,
    item::{
        ActivateOnClose, ClosePosition, Item, ItemHandle, ItemSettings, PreviewTabsSettings,
        ProjectItemKind, ShowCloseButton, ShowDiagnostics, TabContentParams, TabTooltipContent,
        WeakItemHandle,
    },
    move_item,
    notifications::NotifyResultExt,
    toolbar::Toolbar,
    workspace_settings::{AutosaveSetting, TabBarSettings, WorkspaceSettings},
};
use anyhow::Result;
use collections::{BTreeSet, HashMap, HashSet, VecDeque};
use futures::{StreamExt, stream::FuturesUnordered};
use gpui::{
    Action, AnyElement, App, AsyncWindowContext, ClickEvent, ClipboardItem, Context, Corner, Div,
    DragMoveEvent, Entity, EntityId, EventEmitter, ExternalPaths, FocusHandle, FocusOutEvent,
    Focusable, KeyContext, MouseButton, MouseDownEvent, NavigationDirection, Pixels, Point,
    PromptLevel, Render, ScrollHandle, Subscription, Task, WeakEntity, WeakFocusHandle, Window,
    actions, anchored, deferred, impl_actions, prelude::*,
};
use itertools::Itertools;
use language::DiagnosticSeverity;
use parking_lot::Mutex;
use project::{DirectoryLister, Project, ProjectEntryId, ProjectPath, WorktreeId};
use schemars::JsonSchema;
use serde::Deserialize;
use settings::{Settings, SettingsStore};
use std::{
    any::Any,
    cmp, fmt, mem,
    ops::ControlFlow,
    path::PathBuf,
    rc::Rc,
    sync::{
        Arc,
        atomic::{AtomicUsize, Ordering},
    },
};
use theme::ThemeSettings;
use ui::{
    ButtonSize, Color, ContextMenu, ContextMenuEntry, ContextMenuItem, DecoratedIcon, IconButton,
    IconButtonShape, IconDecoration, IconDecorationKind, IconName, IconSize, Indicator, Label,
    PopoverMenu, PopoverMenuHandle, ScrollableHandle, Tab, TabBar, TabPosition, Tooltip,
    prelude::*, right_click_menu,
};
use util::{ResultExt, maybe, truncate_and_remove_front};

/// A selected entry in e.g. project panel.
#[derive(Copy, Clone, Debug, PartialEq, Eq, PartialOrd, Ord, Hash)]
pub struct SelectedEntry {
    pub worktree_id: WorktreeId,
    pub entry_id: ProjectEntryId,
}

/// A group of selected entries from project panel.
#[derive(Debug)]
pub struct DraggedSelection {
    pub active_selection: SelectedEntry,
    pub marked_selections: Arc<BTreeSet<SelectedEntry>>,
}

impl DraggedSelection {
    pub fn items<'a>(&'a self) -> Box<dyn Iterator<Item = &'a SelectedEntry> + 'a> {
        if self.marked_selections.contains(&self.active_selection) {
            Box::new(self.marked_selections.iter())
        } else {
            Box::new(std::iter::once(&self.active_selection))
        }
    }
}

#[derive(Clone, Copy, PartialEq, Debug, Deserialize, JsonSchema)]
#[serde(rename_all = "snake_case")]
pub enum SaveIntent {
    /// write all files (even if unchanged)
    /// prompt before overwriting on-disk changes
    Save,
    /// same as Save, but without auto formatting
    SaveWithoutFormat,
    /// write any files that have local changes
    /// prompt before overwriting on-disk changes
    SaveAll,
    /// always prompt for a new path
    SaveAs,
    /// prompt "you have unsaved changes" before writing
    Close,
    /// write all dirty files, don't prompt on conflict
    Overwrite,
    /// skip all save-related behavior
    Skip,
}

#[derive(Clone, PartialEq, Debug, Deserialize, JsonSchema, Default)]
pub struct ActivateItem(pub usize);

#[derive(Clone, PartialEq, Debug, Deserialize, JsonSchema, Default)]
#[serde(deny_unknown_fields)]
pub struct CloseActiveItem {
    pub save_intent: Option<SaveIntent>,
    #[serde(default)]
    pub close_pinned: bool,
}

#[derive(Clone, PartialEq, Debug, Deserialize, JsonSchema, Default)]
#[serde(deny_unknown_fields)]
pub struct CloseInactiveItems {
    pub save_intent: Option<SaveIntent>,
    #[serde(default)]
    pub close_pinned: bool,
}

#[derive(Clone, PartialEq, Debug, Deserialize, JsonSchema, Default)]
#[serde(deny_unknown_fields)]
pub struct CloseAllItems {
    pub save_intent: Option<SaveIntent>,
    #[serde(default)]
    pub close_pinned: bool,
}

#[derive(Clone, PartialEq, Debug, Deserialize, JsonSchema, Default)]
#[serde(deny_unknown_fields)]
pub struct CloseCleanItems {
    #[serde(default)]
    pub close_pinned: bool,
}

#[derive(Clone, PartialEq, Debug, Deserialize, JsonSchema, Default)]
#[serde(deny_unknown_fields)]
pub struct CloseItemsToTheRight {
    #[serde(default)]
    pub close_pinned: bool,
}

#[derive(Clone, PartialEq, Debug, Deserialize, JsonSchema, Default)]
#[serde(deny_unknown_fields)]
pub struct CloseItemsToTheLeft {
    #[serde(default)]
    pub close_pinned: bool,
}

#[derive(Clone, PartialEq, Debug, Deserialize, JsonSchema, Default)]
#[serde(deny_unknown_fields)]
pub struct RevealInProjectPanel {
    #[serde(skip)]
    pub entry_id: Option<u64>,
}

#[derive(Clone, PartialEq, Debug, Deserialize, JsonSchema, Default)]
#[serde(deny_unknown_fields)]
pub struct DeploySearch {
    #[serde(default)]
    pub replace_enabled: bool,
    #[serde(default)]
    pub included_files: Option<String>,
    #[serde(default)]
    pub excluded_files: Option<String>,
}

impl_actions!(
    pane,
    [
        CloseAllItems,
        CloseActiveItem,
        CloseCleanItems,
        CloseItemsToTheLeft,
        CloseItemsToTheRight,
        CloseInactiveItems,
        ActivateItem,
        RevealInProjectPanel,
        DeploySearch,
    ]
);

actions!(
    pane,
    [
        ActivatePreviousItem,
        ActivateNextItem,
        ActivateLastItem,
        AlternateFile,
        GoBack,
        GoForward,
        JoinIntoNext,
        JoinAll,
        ReopenClosedItem,
        SplitLeft,
        SplitUp,
        SplitRight,
        SplitDown,
        SplitHorizontal,
        SplitVertical,
        SwapItemLeft,
        SwapItemRight,
        TogglePreviewTab,
        TogglePinTab,
    ]
);

impl DeploySearch {
    pub fn find() -> Self {
        Self {
            replace_enabled: false,
            included_files: None,
            excluded_files: None,
        }
    }
}

const MAX_NAVIGATION_HISTORY_LEN: usize = 1024;

pub enum Event {
    AddItem {
        item: Box<dyn ItemHandle>,
    },
    ActivateItem {
        local: bool,
        focus_changed: bool,
    },
    Remove {
        focus_on_pane: Option<Entity<Pane>>,
    },
    RemoveItem {
        idx: usize,
    },
    RemovedItem {
        item: Box<dyn ItemHandle>,
    },
    Split(SplitDirection),
    ItemPinned,
    ItemUnpinned,
    JoinAll,
    JoinIntoNext,
    ChangeItemTitle,
    Focus,
    ZoomIn,
    ZoomOut,
    UserSavedItem {
        item: Box<dyn WeakItemHandle>,
        save_intent: SaveIntent,
    },
}

impl fmt::Debug for Event {
    fn fmt(&self, f: &mut fmt::Formatter<'_>) -> fmt::Result {
        match self {
            Event::AddItem { item } => f
                .debug_struct("AddItem")
                .field("item", &item.item_id())
                .finish(),
            Event::ActivateItem { local, .. } => f
                .debug_struct("ActivateItem")
                .field("local", local)
                .finish(),
            Event::Remove { .. } => f.write_str("Remove"),
            Event::RemoveItem { idx } => f.debug_struct("RemoveItem").field("idx", idx).finish(),
            Event::RemovedItem { item } => f
                .debug_struct("RemovedItem")
                .field("item", &item.item_id())
                .finish(),
            Event::Split(direction) => f
                .debug_struct("Split")
                .field("direction", direction)
                .finish(),
            Event::JoinAll => f.write_str("JoinAll"),
            Event::JoinIntoNext => f.write_str("JoinIntoNext"),
            Event::ChangeItemTitle => f.write_str("ChangeItemTitle"),
            Event::Focus => f.write_str("Focus"),
            Event::ZoomIn => f.write_str("ZoomIn"),
            Event::ZoomOut => f.write_str("ZoomOut"),
            Event::UserSavedItem { item, save_intent } => f
                .debug_struct("UserSavedItem")
                .field("item", &item.id())
                .field("save_intent", save_intent)
                .finish(),
            Event::ItemPinned => f.write_str("ItemPinned"),
            Event::ItemUnpinned => f.write_str("ItemUnpinned"),
        }
    }
}

/// A container for 0 to many items that are open in the workspace.
/// Treats all items uniformly via the [`ItemHandle`] trait, whether it's an editor, search results multibuffer, terminal or something else,
/// responsible for managing item tabs, focus and zoom states and drag and drop features.
/// Can be split, see `PaneGroup` for more details.
pub struct Pane {
    alternate_file_items: (
        Option<Box<dyn WeakItemHandle>>,
        Option<Box<dyn WeakItemHandle>>,
    ),
    focus_handle: FocusHandle,
    items: Vec<Box<dyn ItemHandle>>,
    activation_history: Vec<ActivationHistoryEntry>,
    next_activation_timestamp: Arc<AtomicUsize>,
    zoomed: bool,
    was_focused: bool,
    active_item_index: usize,
    preview_item_id: Option<EntityId>,
    last_focus_handle_by_item: HashMap<EntityId, WeakFocusHandle>,
    nav_history: NavHistory,
    toolbar: Entity<Toolbar>,
    pub(crate) workspace: WeakEntity<Workspace>,
    project: WeakEntity<Project>,
    pub drag_split_direction: Option<SplitDirection>,
    can_drop_predicate: Option<Arc<dyn Fn(&dyn Any, &mut Window, &mut App) -> bool>>,
    custom_drop_handle: Option<
        Arc<dyn Fn(&mut Pane, &dyn Any, &mut Window, &mut Context<Pane>) -> ControlFlow<(), ()>>,
    >,
    can_split_predicate:
        Option<Arc<dyn Fn(&mut Self, &dyn Any, &mut Window, &mut Context<Self>) -> bool>>,
    can_toggle_zoom: bool,
    should_display_tab_bar: Rc<dyn Fn(&Window, &mut Context<Pane>) -> bool>,
    render_tab_bar_buttons: Rc<
        dyn Fn(
            &mut Pane,
            &mut Window,
            &mut Context<Pane>,
        ) -> (Option<AnyElement>, Option<AnyElement>),
    >,
    render_tab_bar: Rc<dyn Fn(&mut Pane, &mut Window, &mut Context<Pane>) -> AnyElement>,
    show_tab_bar_buttons: bool,
    _subscriptions: Vec<Subscription>,
    tab_bar_scroll_handle: ScrollHandle,
    /// Is None if navigation buttons are permanently turned off (and should not react to setting changes).
    /// Otherwise, when `display_nav_history_buttons` is Some, it determines whether nav buttons should be displayed.
    display_nav_history_buttons: Option<bool>,
    double_click_dispatch_action: Box<dyn Action>,
    save_modals_spawned: HashSet<EntityId>,
    close_pane_if_empty: bool,
    pub new_item_context_menu_handle: PopoverMenuHandle<ContextMenu>,
    pub split_item_context_menu_handle: PopoverMenuHandle<ContextMenu>,
    pinned_tab_count: usize,
    diagnostics: HashMap<ProjectPath, DiagnosticSeverity>,
    zoom_out_on_close: bool,
    /// If a certain project item wants to get recreated with specific data, it can persist its data before the recreation here.
    pub project_item_restoration_data: HashMap<ProjectItemKind, Box<dyn Any + Send>>,
}

pub struct ActivationHistoryEntry {
    pub entity_id: EntityId,
    pub timestamp: usize,
}

pub struct ItemNavHistory {
    history: NavHistory,
    item: Arc<dyn WeakItemHandle>,
    is_preview: bool,
}

#[derive(Clone)]
pub struct NavHistory(Arc<Mutex<NavHistoryState>>);

struct NavHistoryState {
    mode: NavigationMode,
    backward_stack: VecDeque<NavigationEntry>,
    forward_stack: VecDeque<NavigationEntry>,
    closed_stack: VecDeque<NavigationEntry>,
    paths_by_item: HashMap<EntityId, (ProjectPath, Option<PathBuf>)>,
    pane: WeakEntity<Pane>,
    next_timestamp: Arc<AtomicUsize>,
}

#[derive(Debug, Copy, Clone)]
pub enum NavigationMode {
    Normal,
    GoingBack,
    GoingForward,
    ClosingItem,
    ReopeningClosedItem,
    Disabled,
}

impl Default for NavigationMode {
    fn default() -> Self {
        Self::Normal
    }
}

pub struct NavigationEntry {
    pub item: Arc<dyn WeakItemHandle>,
    pub data: Option<Box<dyn Any + Send>>,
    pub timestamp: usize,
    pub is_preview: bool,
}

#[derive(Clone)]
pub struct DraggedTab {
    pub pane: Entity<Pane>,
    pub item: Box<dyn ItemHandle>,
    pub ix: usize,
    pub detail: usize,
    pub is_active: bool,
}

impl EventEmitter<Event> for Pane {}

pub enum Side {
    Left,
    Right,
}

#[derive(Copy, Clone)]
enum PinOperation {
    Pin,
    Unpin,
}

impl Pane {
    pub fn new(
        workspace: WeakEntity<Workspace>,
        project: Entity<Project>,
        next_timestamp: Arc<AtomicUsize>,
        can_drop_predicate: Option<Arc<dyn Fn(&dyn Any, &mut Window, &mut App) -> bool + 'static>>,
        double_click_dispatch_action: Box<dyn Action>,
        window: &mut Window,
        cx: &mut Context<Self>,
    ) -> Self {
        let focus_handle = cx.focus_handle();

        let subscriptions = vec![
            cx.on_focus(&focus_handle, window, Pane::focus_in),
            cx.on_focus_in(&focus_handle, window, Pane::focus_in),
            cx.on_focus_out(&focus_handle, window, Pane::focus_out),
            cx.observe_global::<SettingsStore>(Self::settings_changed),
            cx.subscribe(&project, Self::project_events),
        ];

        let handle = cx.entity().downgrade();
        Self {
            alternate_file_items: (None, None),
            focus_handle,
            items: Vec::new(),
            activation_history: Vec::new(),
            next_activation_timestamp: next_timestamp.clone(),
            was_focused: false,
            zoomed: false,
            active_item_index: 0,
            preview_item_id: None,
            last_focus_handle_by_item: Default::default(),
            nav_history: NavHistory(Arc::new(Mutex::new(NavHistoryState {
                mode: NavigationMode::Normal,
                backward_stack: Default::default(),
                forward_stack: Default::default(),
                closed_stack: Default::default(),
                paths_by_item: Default::default(),
                pane: handle.clone(),
                next_timestamp,
            }))),
            toolbar: cx.new(|_| Toolbar::new()),
            tab_bar_scroll_handle: ScrollHandle::new(),
            drag_split_direction: None,
            workspace,
            project: project.downgrade(),
            can_drop_predicate,
            custom_drop_handle: None,
            can_split_predicate: None,
            can_toggle_zoom: true,
            should_display_tab_bar: Rc::new(|_, cx| TabBarSettings::get_global(cx).show),
            render_tab_bar_buttons: Rc::new(default_render_tab_bar_buttons),
            render_tab_bar: Rc::new(Self::render_tab_bar),
            show_tab_bar_buttons: TabBarSettings::get_global(cx).show_tab_bar_buttons,
            display_nav_history_buttons: Some(
                TabBarSettings::get_global(cx).show_nav_history_buttons,
            ),
            _subscriptions: subscriptions,
            double_click_dispatch_action,
            save_modals_spawned: HashSet::default(),
            close_pane_if_empty: true,
            split_item_context_menu_handle: Default::default(),
            new_item_context_menu_handle: Default::default(),
            pinned_tab_count: 0,
            diagnostics: Default::default(),
            zoom_out_on_close: true,
            project_item_restoration_data: HashMap::default(),
        }
    }

    fn alternate_file(&mut self, window: &mut Window, cx: &mut Context<Pane>) {
        let (_, alternative) = &self.alternate_file_items;
        if let Some(alternative) = alternative {
            let existing = self
                .items()
                .find_position(|item| item.item_id() == alternative.id());
            if let Some((ix, _)) = existing {
                self.activate_item(ix, true, true, window, cx);
            } else if let Some(upgraded) = alternative.upgrade() {
                self.add_item(upgraded, true, true, None, window, cx);
            }
        }
    }

    pub fn track_alternate_file_items(&mut self) {
        if let Some(item) = self.active_item().map(|item| item.downgrade_item()) {
            let (current, _) = &self.alternate_file_items;
            match current {
                Some(current) => {
                    if current.id() != item.id() {
                        self.alternate_file_items =
                            (Some(item), self.alternate_file_items.0.take());
                    }
                }
                None => {
                    self.alternate_file_items = (Some(item), None);
                }
            }
        }
    }

    pub fn has_focus(&self, window: &Window, cx: &App) -> bool {
        // We not only check whether our focus handle contains focus, but also
        // whether the active item might have focus, because we might have just activated an item
        // that hasn't rendered yet.
        // Before the next render, we might transfer focus
        // to the item, and `focus_handle.contains_focus` returns false because the `active_item`
        // is not hooked up to us in the dispatch tree.
        self.focus_handle.contains_focused(window, cx)
            || self.active_item().map_or(false, |item| {
                item.item_focus_handle(cx).contains_focused(window, cx)
            })
    }

    fn focus_in(&mut self, window: &mut Window, cx: &mut Context<Self>) {
        if !self.was_focused {
            self.was_focused = true;
            self.update_history(self.active_item_index);
            cx.emit(Event::Focus);
            cx.notify();
        }

        self.toolbar.update(cx, |toolbar, cx| {
            toolbar.focus_changed(true, window, cx);
        });

        if let Some(active_item) = self.active_item() {
            if self.focus_handle.is_focused(window) {
                // Schedule a redraw next frame, so that the focus changes below take effect
                cx.on_next_frame(window, |_, _, cx| {
                    cx.notify();
                });

                // Pane was focused directly. We need to either focus a view inside the active item,
                // or focus the active item itself
                if let Some(weak_last_focus_handle) =
                    self.last_focus_handle_by_item.get(&active_item.item_id())
                {
                    if let Some(focus_handle) = weak_last_focus_handle.upgrade() {
                        focus_handle.focus(window);
                        return;
                    }
                }

                active_item.item_focus_handle(cx).focus(window);
            } else if let Some(focused) = window.focused(cx) {
                if !self.context_menu_focused(window, cx) {
                    self.last_focus_handle_by_item
                        .insert(active_item.item_id(), focused.downgrade());
                }
            }
        }
    }

    pub fn context_menu_focused(&self, window: &mut Window, cx: &mut Context<Self>) -> bool {
        self.new_item_context_menu_handle.is_focused(window, cx)
            || self.split_item_context_menu_handle.is_focused(window, cx)
    }

    fn focus_out(&mut self, _event: FocusOutEvent, window: &mut Window, cx: &mut Context<Self>) {
        self.was_focused = false;
        self.toolbar.update(cx, |toolbar, cx| {
            toolbar.focus_changed(false, window, cx);
        });
        cx.notify();
    }

    fn project_events(
        &mut self,
        _project: Entity<Project>,
        event: &project::Event,
        cx: &mut Context<Self>,
    ) {
        match event {
            project::Event::DiskBasedDiagnosticsFinished { .. }
            | project::Event::DiagnosticsUpdated { .. } => {
                if ItemSettings::get_global(cx).show_diagnostics != ShowDiagnostics::Off {
                    self.update_diagnostics(cx);
                    cx.notify();
                }
            }
            _ => {}
        }
    }

    fn update_diagnostics(&mut self, cx: &mut Context<Self>) {
        let Some(project) = self.project.upgrade() else {
            return;
        };
        let show_diagnostics = ItemSettings::get_global(cx).show_diagnostics;
        self.diagnostics = if show_diagnostics != ShowDiagnostics::Off {
            project
                .read(cx)
                .diagnostic_summaries(false, cx)
                .filter_map(|(project_path, _, diagnostic_summary)| {
                    if diagnostic_summary.error_count > 0 {
                        Some((project_path, DiagnosticSeverity::ERROR))
                    } else if diagnostic_summary.warning_count > 0
                        && show_diagnostics != ShowDiagnostics::Errors
                    {
                        Some((project_path, DiagnosticSeverity::WARNING))
                    } else {
                        None
                    }
                })
                .collect()
        } else {
            HashMap::default()
        }
    }

    fn settings_changed(&mut self, cx: &mut Context<Self>) {
        let tab_bar_settings = TabBarSettings::get_global(cx);

        if let Some(display_nav_history_buttons) = self.display_nav_history_buttons.as_mut() {
            *display_nav_history_buttons = tab_bar_settings.show_nav_history_buttons;
        }
        self.show_tab_bar_buttons = tab_bar_settings.show_tab_bar_buttons;

        if !PreviewTabsSettings::get_global(cx).enabled {
            self.preview_item_id = None;
        }
        self.update_diagnostics(cx);
        cx.notify();
    }

    pub fn active_item_index(&self) -> usize {
        self.active_item_index
    }

    pub fn activation_history(&self) -> &[ActivationHistoryEntry] {
        &self.activation_history
    }

    pub fn set_should_display_tab_bar<F>(&mut self, should_display_tab_bar: F)
    where
        F: 'static + Fn(&Window, &mut Context<Pane>) -> bool,
    {
        self.should_display_tab_bar = Rc::new(should_display_tab_bar);
    }

    pub fn set_can_split(
        &mut self,
        can_split_predicate: Option<
            Arc<dyn Fn(&mut Self, &dyn Any, &mut Window, &mut Context<Self>) -> bool + 'static>,
        >,
    ) {
        self.can_split_predicate = can_split_predicate;
    }

    pub fn set_can_toggle_zoom(&mut self, can_toggle_zoom: bool, cx: &mut Context<Self>) {
        self.can_toggle_zoom = can_toggle_zoom;
        cx.notify();
    }

    pub fn set_close_pane_if_empty(&mut self, close_pane_if_empty: bool, cx: &mut Context<Self>) {
        self.close_pane_if_empty = close_pane_if_empty;
        cx.notify();
    }

    pub fn set_can_navigate(&mut self, can_navigate: bool, cx: &mut Context<Self>) {
        self.toolbar.update(cx, |toolbar, cx| {
            toolbar.set_can_navigate(can_navigate, cx);
        });
        cx.notify();
    }

    pub fn set_render_tab_bar<F>(&mut self, cx: &mut Context<Self>, render: F)
    where
        F: 'static + Fn(&mut Pane, &mut Window, &mut Context<Pane>) -> AnyElement,
    {
        self.render_tab_bar = Rc::new(render);
        cx.notify();
    }

    pub fn set_render_tab_bar_buttons<F>(&mut self, cx: &mut Context<Self>, render: F)
    where
        F: 'static
            + Fn(
                &mut Pane,
                &mut Window,
                &mut Context<Pane>,
            ) -> (Option<AnyElement>, Option<AnyElement>),
    {
        self.render_tab_bar_buttons = Rc::new(render);
        cx.notify();
    }

    pub fn set_custom_drop_handle<F>(&mut self, cx: &mut Context<Self>, handle: F)
    where
        F: 'static
            + Fn(&mut Pane, &dyn Any, &mut Window, &mut Context<Pane>) -> ControlFlow<(), ()>,
    {
        self.custom_drop_handle = Some(Arc::new(handle));
        cx.notify();
    }

    pub fn nav_history_for_item<T: Item>(&self, item: &Entity<T>) -> ItemNavHistory {
        ItemNavHistory {
            history: self.nav_history.clone(),
            item: Arc::new(item.downgrade()),
            is_preview: self.preview_item_id == Some(item.item_id()),
        }
    }

    pub fn nav_history(&self) -> &NavHistory {
        &self.nav_history
    }

    pub fn nav_history_mut(&mut self) -> &mut NavHistory {
        &mut self.nav_history
    }

    pub fn disable_history(&mut self) {
        self.nav_history.disable();
    }

    pub fn enable_history(&mut self) {
        self.nav_history.enable();
    }

    pub fn can_navigate_backward(&self) -> bool {
        !self.nav_history.0.lock().backward_stack.is_empty()
    }

    pub fn can_navigate_forward(&self) -> bool {
        !self.nav_history.0.lock().forward_stack.is_empty()
    }

    pub fn navigate_backward(&mut self, window: &mut Window, cx: &mut Context<Self>) {
        if let Some(workspace) = self.workspace.upgrade() {
            let pane = cx.entity().downgrade();
            window.defer(cx, move |window, cx| {
                workspace.update(cx, |workspace, cx| {
                    workspace.go_back(pane, window, cx).detach_and_log_err(cx)
                })
            })
        }
    }

    fn navigate_forward(&mut self, window: &mut Window, cx: &mut Context<Self>) {
        if let Some(workspace) = self.workspace.upgrade() {
            let pane = cx.entity().downgrade();
            window.defer(cx, move |window, cx| {
                workspace.update(cx, |workspace, cx| {
                    workspace
                        .go_forward(pane, window, cx)
                        .detach_and_log_err(cx)
                })
            })
        }
    }

    fn history_updated(&mut self, cx: &mut Context<Self>) {
        self.toolbar.update(cx, |_, cx| cx.notify());
    }

    pub fn preview_item_id(&self) -> Option<EntityId> {
        self.preview_item_id
    }

    pub fn preview_item(&self) -> Option<Box<dyn ItemHandle>> {
        self.preview_item_id
            .and_then(|id| self.items.iter().find(|item| item.item_id() == id))
            .cloned()
    }

    pub fn preview_item_idx(&self) -> Option<usize> {
        if let Some(preview_item_id) = self.preview_item_id {
            self.items
                .iter()
                .position(|item| item.item_id() == preview_item_id)
        } else {
            None
        }
    }

    pub fn is_active_preview_item(&self, item_id: EntityId) -> bool {
        self.preview_item_id == Some(item_id)
    }

    /// Marks the item with the given ID as the preview item.
    /// This will be ignored if the global setting `preview_tabs` is disabled.
    pub fn set_preview_item_id(&mut self, item_id: Option<EntityId>, cx: &App) {
        if PreviewTabsSettings::get_global(cx).enabled {
            self.preview_item_id = item_id;
        }
    }

    /// Should only be used when deserializing a pane.
    pub fn set_pinned_count(&mut self, count: usize) {
        self.pinned_tab_count = count;
    }

    pub fn pinned_count(&self) -> usize {
        self.pinned_tab_count
    }

    pub fn handle_item_edit(&mut self, item_id: EntityId, cx: &App) {
        if let Some(preview_item) = self.preview_item() {
            if preview_item.item_id() == item_id && !preview_item.preserve_preview(cx) {
                self.set_preview_item_id(None, cx);
            }
        }
    }

    pub(crate) fn open_item(
        &mut self,
        project_entry_id: Option<ProjectEntryId>,
        project_path: ProjectPath,
        focus_item: bool,
        allow_preview: bool,
        activate: bool,
        suggested_position: Option<usize>,
        window: &mut Window,
        cx: &mut Context<Self>,
        build_item: WorkspaceItemBuilder,
    ) -> Box<dyn ItemHandle> {
        let mut existing_item = None;
        if let Some(project_entry_id) = project_entry_id {
            for (index, item) in self.items.iter().enumerate() {
                if item.is_singleton(cx)
                    && item.project_entry_ids(cx).as_slice() == [project_entry_id]
                {
                    let item = item.boxed_clone();
                    existing_item = Some((index, item));
                    break;
                }
            }
        } else {
            for (index, item) in self.items.iter().enumerate() {
                if item.is_singleton(cx) && item.project_path(cx).as_ref() == Some(&project_path) {
                    let item = item.boxed_clone();
                    existing_item = Some((index, item));
                    break;
                }
            }
        }
        if let Some((index, existing_item)) = existing_item {
            // If the item is already open, and the item is a preview item
            // and we are not allowing items to open as preview, mark the item as persistent.
            if let Some(preview_item_id) = self.preview_item_id {
                if let Some(tab) = self.items.get(index) {
                    if tab.item_id() == preview_item_id && !allow_preview {
                        self.set_preview_item_id(None, cx);
                    }
                }
            }
            if activate {
                self.activate_item(index, focus_item, focus_item, window, cx);
            }
            existing_item
        } else {
            // If the item is being opened as preview and we have an existing preview tab,
            // open the new item in the position of the existing preview tab.
            let destination_index = if allow_preview {
                self.close_current_preview_item(window, cx)
            } else {
                suggested_position
            };

            let new_item = build_item(self, window, cx);

            if allow_preview {
                self.set_preview_item_id(Some(new_item.item_id()), cx);
            }
            self.add_item_inner(
                new_item.clone(),
                true,
                focus_item,
                activate,
                destination_index,
                window,
                cx,
            );

            new_item
        }
    }

    pub fn close_current_preview_item(
        &mut self,
        window: &mut Window,
        cx: &mut Context<Self>,
    ) -> Option<usize> {
        let item_idx = self.preview_item_idx()?;
        let id = self.preview_item_id()?;

        let prev_active_item_index = self.active_item_index;
        self.remove_item(id, false, false, window, cx);
        self.active_item_index = prev_active_item_index;

        if item_idx < self.items.len() {
            Some(item_idx)
        } else {
            None
        }
    }

    pub fn add_item_inner(
        &mut self,
        item: Box<dyn ItemHandle>,
        activate_pane: bool,
        focus_item: bool,
        activate: bool,
        destination_index: Option<usize>,
        window: &mut Window,
        cx: &mut Context<Self>,
    ) {
        let item_already_exists = self
            .items
            .iter()
            .any(|existing_item| existing_item.item_id() == item.item_id());

        if !item_already_exists {
            self.close_items_over_max_tabs(window, cx);
        }

        if item.is_singleton(cx) {
            if let Some(&entry_id) = item.project_entry_ids(cx).first() {
                let Some(project) = self.project.upgrade() else {
                    return;
                };
                let project = project.read(cx);
                if let Some(project_path) = project.path_for_entry(entry_id, cx) {
                    let abs_path = project.absolute_path(&project_path, cx);
                    self.nav_history
                        .0
                        .lock()
                        .paths_by_item
                        .insert(item.item_id(), (project_path, abs_path));
                }
            }
        }
        // If no destination index is specified, add or move the item after the
        // active item (or at the start of tab bar, if the active item is pinned)
        let mut insertion_index = {
            cmp::min(
                if let Some(destination_index) = destination_index {
                    destination_index
                } else {
                    cmp::max(self.active_item_index + 1, self.pinned_count())
                },
                self.items.len(),
            )
        };

        // Does the item already exist?
        let project_entry_id = if item.is_singleton(cx) {
            item.project_entry_ids(cx).first().copied()
        } else {
            None
        };

        let existing_item_index = self.items.iter().position(|existing_item| {
            if existing_item.item_id() == item.item_id() {
                true
            } else if existing_item.is_singleton(cx) {
                existing_item
                    .project_entry_ids(cx)
                    .first()
                    .map_or(false, |existing_entry_id| {
                        Some(existing_entry_id) == project_entry_id.as_ref()
                    })
            } else {
                false
            }
        });

        if let Some(existing_item_index) = existing_item_index {
            // If the item already exists, move it to the desired destination and activate it

            if existing_item_index != insertion_index {
                let existing_item_is_active = existing_item_index == self.active_item_index;

                // If the caller didn't specify a destination and the added item is already
                // the active one, don't move it
                if existing_item_is_active && destination_index.is_none() {
                    insertion_index = existing_item_index;
                } else {
                    self.items.remove(existing_item_index);
                    if existing_item_index < self.active_item_index {
                        self.active_item_index -= 1;
                    }
                    insertion_index = insertion_index.min(self.items.len());

                    self.items.insert(insertion_index, item.clone());

                    if existing_item_is_active {
                        self.active_item_index = insertion_index;
                    } else if insertion_index <= self.active_item_index {
                        self.active_item_index += 1;
                    }
                }

                cx.notify();
            }

            if activate {
                self.activate_item(insertion_index, activate_pane, focus_item, window, cx);
            }
        } else {
            self.items.insert(insertion_index, item.clone());

            if activate {
                if insertion_index <= self.active_item_index
                    && self.preview_item_idx() != Some(self.active_item_index)
                {
                    self.active_item_index += 1;
                }

                self.activate_item(insertion_index, activate_pane, focus_item, window, cx);
            }
            cx.notify();
        }

        cx.emit(Event::AddItem { item });
    }

    pub fn add_item(
        &mut self,
        item: Box<dyn ItemHandle>,
        activate_pane: bool,
        focus_item: bool,
        destination_index: Option<usize>,
        window: &mut Window,
        cx: &mut Context<Self>,
    ) {
        self.add_item_inner(
            item,
            activate_pane,
            focus_item,
            true,
            destination_index,
            window,
            cx,
        )
    }

    pub fn items_len(&self) -> usize {
        self.items.len()
    }

    pub fn items(&self) -> impl DoubleEndedIterator<Item = &Box<dyn ItemHandle>> {
        self.items.iter()
    }

    pub fn items_of_type<T: Render>(&self) -> impl '_ + Iterator<Item = Entity<T>> {
        self.items
            .iter()
            .filter_map(|item| item.to_any().downcast().ok())
    }

    pub fn active_item(&self) -> Option<Box<dyn ItemHandle>> {
        self.items.get(self.active_item_index).cloned()
    }

    fn active_item_id(&self) -> EntityId {
        self.items[self.active_item_index].item_id()
    }

    pub fn pixel_position_of_cursor(&self, cx: &App) -> Option<Point<Pixels>> {
        self.items
            .get(self.active_item_index)?
            .pixel_position_of_cursor(cx)
    }

    pub fn item_for_entry(
        &self,
        entry_id: ProjectEntryId,
        cx: &App,
    ) -> Option<Box<dyn ItemHandle>> {
        self.items.iter().find_map(|item| {
            if item.is_singleton(cx) && (item.project_entry_ids(cx).as_slice() == [entry_id]) {
                Some(item.boxed_clone())
            } else {
                None
            }
        })
    }

    pub fn item_for_path(
        &self,
        project_path: ProjectPath,
        cx: &App,
    ) -> Option<Box<dyn ItemHandle>> {
        self.items.iter().find_map(move |item| {
            if item.is_singleton(cx) && (item.project_path(cx).as_slice() == [project_path.clone()])
            {
                Some(item.boxed_clone())
            } else {
                None
            }
        })
    }

    pub fn index_for_item(&self, item: &dyn ItemHandle) -> Option<usize> {
        self.index_for_item_id(item.item_id())
    }

    fn index_for_item_id(&self, item_id: EntityId) -> Option<usize> {
        self.items.iter().position(|i| i.item_id() == item_id)
    }

    pub fn item_for_index(&self, ix: usize) -> Option<&dyn ItemHandle> {
        self.items.get(ix).map(|i| i.as_ref())
    }

    pub fn toggle_zoom(&mut self, _: &ToggleZoom, window: &mut Window, cx: &mut Context<Self>) {
        if !self.can_toggle_zoom {
            cx.propagate();
        } else if self.zoomed {
            cx.emit(Event::ZoomOut);
        } else if !self.items.is_empty() {
            if !self.focus_handle.contains_focused(window, cx) {
                cx.focus_self(window);
            }
            cx.emit(Event::ZoomIn);
        }
    }

    pub fn activate_item(
        &mut self,
        index: usize,
        activate_pane: bool,
        focus_item: bool,
        window: &mut Window,
        cx: &mut Context<Self>,
    ) {
        use NavigationMode::{GoingBack, GoingForward};
        if index < self.items.len() {
            let prev_active_item_ix = mem::replace(&mut self.active_item_index, index);
            if prev_active_item_ix != self.active_item_index
                || matches!(self.nav_history.mode(), GoingBack | GoingForward)
            {
                if let Some(prev_item) = self.items.get(prev_active_item_ix) {
                    prev_item.deactivated(window, cx);
                }
            }
            self.update_history(index);
            self.update_toolbar(window, cx);
            self.update_status_bar(window, cx);

            if focus_item {
                self.focus_active_item(window, cx);
            }

            cx.emit(Event::ActivateItem {
                local: activate_pane,
                focus_changed: focus_item,
            });

            if !self.is_tab_pinned(index) {
                self.tab_bar_scroll_handle
                    .scroll_to_item(index - self.pinned_tab_count);
            }

            cx.notify();
        }
    }

    fn update_history(&mut self, index: usize) {
        if let Some(newly_active_item) = self.items.get(index) {
            self.activation_history
                .retain(|entry| entry.entity_id != newly_active_item.item_id());
            self.activation_history.push(ActivationHistoryEntry {
                entity_id: newly_active_item.item_id(),
                timestamp: self
                    .next_activation_timestamp
                    .fetch_add(1, Ordering::SeqCst),
            });
        }
    }

    pub fn activate_prev_item(
        &mut self,
        activate_pane: bool,
        window: &mut Window,
        cx: &mut Context<Self>,
    ) {
        let mut index = self.active_item_index;
        if index > 0 {
            index -= 1;
        } else if !self.items.is_empty() {
            index = self.items.len() - 1;
        }
        self.activate_item(index, activate_pane, activate_pane, window, cx);
    }

    pub fn activate_next_item(
        &mut self,
        activate_pane: bool,
        window: &mut Window,
        cx: &mut Context<Self>,
    ) {
        let mut index = self.active_item_index;
        if index + 1 < self.items.len() {
            index += 1;
        } else {
            index = 0;
        }
        self.activate_item(index, activate_pane, activate_pane, window, cx);
    }

    pub fn swap_item_left(&mut self, window: &mut Window, cx: &mut Context<Self>) {
        let index = self.active_item_index;
        if index == 0 {
            return;
        }

        self.items.swap(index, index - 1);
        self.activate_item(index - 1, true, true, window, cx);
    }

    pub fn swap_item_right(&mut self, window: &mut Window, cx: &mut Context<Self>) {
        let index = self.active_item_index;
        if index + 1 == self.items.len() {
            return;
        }

        self.items.swap(index, index + 1);
        self.activate_item(index + 1, true, true, window, cx);
    }

    pub fn close_active_item(
        &mut self,
        action: &CloseActiveItem,
        window: &mut Window,
        cx: &mut Context<Self>,
    ) -> Task<Result<()>> {
        if self.items.is_empty() {
            // Close the window when there's no active items to close, if configured
            if WorkspaceSettings::get_global(cx)
                .when_closing_with_no_tabs
                .should_close()
            {
                window.dispatch_action(Box::new(CloseWindow), cx);
            }

            return Task::ready(Ok(()));
        }
        if self.is_tab_pinned(self.active_item_index) && !action.close_pinned {
            // Activate any non-pinned tab in same pane
            let non_pinned_tab_index = self
                .items()
                .enumerate()
                .find(|(index, _item)| !self.is_tab_pinned(*index))
                .map(|(index, _item)| index);
            if let Some(index) = non_pinned_tab_index {
                self.activate_item(index, false, false, window, cx);
                return Task::ready(Ok(()));
            }

            // Activate any non-pinned tab in different pane
            let current_pane = cx.entity();
            self.workspace
                .update(cx, |workspace, cx| {
                    let panes = workspace.center.panes();
                    let pane_with_unpinned_tab = panes.iter().find(|pane| {
                        if **pane == &current_pane {
                            return false;
                        }
                        pane.read(cx).has_unpinned_tabs()
                    });
                    if let Some(pane) = pane_with_unpinned_tab {
                        pane.update(cx, |pane, cx| pane.activate_unpinned_tab(window, cx));
                    }
                })
                .ok();

            return Task::ready(Ok(()));
        };

        let active_item_id = self.active_item_id();

        self.close_item_by_id(
            active_item_id,
            action.save_intent.unwrap_or(SaveIntent::Close),
            window,
            cx,
        )
    }

    pub fn close_item_by_id(
        &mut self,
        item_id_to_close: EntityId,
        save_intent: SaveIntent,
        window: &mut Window,
        cx: &mut Context<Self>,
    ) -> Task<Result<()>> {
        self.close_items(window, cx, save_intent, move |view_id| {
            view_id == item_id_to_close
        })
    }

    pub fn close_inactive_items(
        &mut self,
        action: &CloseInactiveItems,
        window: &mut Window,
        cx: &mut Context<Self>,
    ) -> Task<Result<()>> {
        if self.items.is_empty() {
            return Task::ready(Ok(()));
        }

        let active_item_id = self.active_item_id();
        let pinned_item_ids = self.pinned_item_ids();

        self.close_items(
            window,
            cx,
            action.save_intent.unwrap_or(SaveIntent::Close),
            move |item_id| {
                item_id != active_item_id
                    && (action.close_pinned || !pinned_item_ids.contains(&item_id))
            },
        )
    }

    pub fn close_clean_items(
        &mut self,
        action: &CloseCleanItems,
        window: &mut Window,
        cx: &mut Context<Self>,
    ) -> Task<Result<()>> {
        if self.items.is_empty() {
            return Task::ready(Ok(()));
        }

        let clean_item_ids = self.clean_item_ids(cx);
        let pinned_item_ids = self.pinned_item_ids();

        self.close_items(window, cx, SaveIntent::Close, move |item_id| {
            clean_item_ids.contains(&item_id)
                && (action.close_pinned || !pinned_item_ids.contains(&item_id))
        })
    }

    pub fn close_items_to_the_left_by_id(
        &mut self,
        item_id: Option<EntityId>,
        action: &CloseItemsToTheLeft,
        window: &mut Window,
        cx: &mut Context<Self>,
    ) -> Task<Result<()>> {
        self.close_items_to_the_side_by_id(item_id, Side::Left, action.close_pinned, window, cx)
    }

    pub fn close_items_to_the_right_by_id(
        &mut self,
        item_id: Option<EntityId>,
        action: &CloseItemsToTheRight,
        window: &mut Window,
        cx: &mut Context<Self>,
    ) -> Task<Result<()>> {
        self.close_items_to_the_side_by_id(item_id, Side::Right, action.close_pinned, window, cx)
    }

    pub fn close_items_to_the_side_by_id(
        &mut self,
        item_id: Option<EntityId>,
        side: Side,
        close_pinned: bool,
        window: &mut Window,
        cx: &mut Context<Self>,
    ) -> Task<Result<()>> {
        if self.items.is_empty() {
            return Task::ready(Ok(()));
        }

        let item_id = item_id.unwrap_or_else(|| self.active_item_id());
        let to_the_side_item_ids = self.to_the_side_item_ids(item_id, side);
        let pinned_item_ids = self.pinned_item_ids();

        self.close_items(window, cx, SaveIntent::Close, move |item_id| {
            to_the_side_item_ids.contains(&item_id)
                && (close_pinned || !pinned_item_ids.contains(&item_id))
        })
    }

    pub fn close_all_items(
        &mut self,
        action: &CloseAllItems,
        window: &mut Window,
        cx: &mut Context<Self>,
    ) -> Task<Result<()>> {
        if self.items.is_empty() {
            return Task::ready(Ok(()));
        }

        let pinned_item_ids = self.pinned_item_ids();

        self.close_items(
            window,
            cx,
            action.save_intent.unwrap_or(SaveIntent::Close),
            |item_id| action.close_pinned || !pinned_item_ids.contains(&item_id),
        )
    }

    pub fn close_items_over_max_tabs(&mut self, window: &mut Window, cx: &mut Context<Self>) {
        let Some(max_tabs) = WorkspaceSettings::get_global(cx).max_tabs.map(|i| i.get()) else {
            return;
        };

        // Reduce over the activation history to get every dirty items up to max_tabs
        // count.
        let mut index_list = Vec::new();
        let mut items_len = self.items_len();
        let mut indexes: HashMap<EntityId, usize> = HashMap::default();
        for (index, item) in self.items.iter().enumerate() {
            indexes.insert(item.item_id(), index);
        }
        for entry in self.activation_history.iter() {
            if items_len < max_tabs {
                break;
            }
            let Some(&index) = indexes.get(&entry.entity_id) else {
                continue;
            };
            if let Some(true) = self.items.get(index).map(|item| item.is_dirty(cx)) {
                continue;
            }
            if self.is_tab_pinned(index) {
                continue;
            }

            index_list.push(index);
            items_len -= 1;
        }
        // The sort and reverse is necessary since we remove items
        // using their index position, hence removing from the end
        // of the list first to avoid changing indexes.
        index_list.sort_unstable();
        index_list
            .iter()
            .rev()
            .for_each(|&index| self._remove_item(index, false, false, None, window, cx));
    }

    // Usually when you close an item that has unsaved changes, we prompt you to
    // save it. That said, if you still have the buffer open in a different pane
    // we can close this one without fear of losing data.
    pub fn skip_save_on_close(item: &dyn ItemHandle, workspace: &Workspace, cx: &App) -> bool {
        let mut dirty_project_item_ids = Vec::new();
        item.for_each_project_item(cx, &mut |project_item_id, project_item| {
            if project_item.is_dirty() {
                dirty_project_item_ids.push(project_item_id);
            }
        });
        if dirty_project_item_ids.is_empty() {
            return !(item.is_singleton(cx) && item.is_dirty(cx));
        }

        for open_item in workspace.items(cx) {
            if open_item.item_id() == item.item_id() {
                continue;
            }
            if !open_item.is_singleton(cx) {
                continue;
            }
            let other_project_item_ids = open_item.project_item_model_ids(cx);
            dirty_project_item_ids.retain(|id| !other_project_item_ids.contains(id));
        }
        return dirty_project_item_ids.is_empty();
    }

    pub(super) fn file_names_for_prompt(
        items: &mut dyn Iterator<Item = &Box<dyn ItemHandle>>,
        cx: &App,
    ) -> String {
        let mut file_names = BTreeSet::default();
        for item in items {
            item.for_each_project_item(cx, &mut |_, project_item| {
                if !project_item.is_dirty() {
                    return;
                }
                let filename = project_item.project_path(cx).and_then(|path| {
                    path.path
                        .file_name()
                        .and_then(|name| name.to_str().map(ToOwned::to_owned))
                });
                file_names.insert(filename.unwrap_or("untitled".to_string()));
            });
        }
        if file_names.len() > 6 {
            format!(
                "{}\n.. and {} more",
                file_names.iter().take(5).join("\n"),
                file_names.len() - 5
            )
        } else {
            file_names.into_iter().join("\n")
        }
    }

    pub fn close_items(
        &self,
        window: &mut Window,
        cx: &mut Context<Pane>,
        mut save_intent: SaveIntent,
        should_close: impl Fn(EntityId) -> bool,
    ) -> Task<Result<()>> {
        // Find the items to close.
        let mut items_to_close = Vec::new();
        for item in &self.items {
            if should_close(item.item_id()) {
                items_to_close.push(item.boxed_clone());
            }
        }

        let active_item_id = self.active_item().map(|item| item.item_id());

        items_to_close.sort_by_key(|item| {
            let path = item.project_path(cx);
            // Put the currently active item at the end, because if the currently active item is not closed last
            // closing the currently active item will cause the focus to switch to another item
            // This will cause Zed to expand the content of the currently active item
            //
            // Beyond that sort in order of project path, with untitled files and multibuffers coming last.
            (active_item_id == Some(item.item_id()), path.is_none(), path)
        });

        let workspace = self.workspace.clone();
        let Some(project) = self.project.upgrade() else {
            return Task::ready(Ok(()));
        };
        cx.spawn_in(window, async move |pane, cx| {
            let dirty_items = workspace.update(cx, |workspace, cx| {
                items_to_close
                    .iter()
                    .filter(|item| {
                        item.is_dirty(cx)
                            && !Self::skip_save_on_close(item.as_ref(), &workspace, cx)
                    })
                    .map(|item| item.boxed_clone())
                    .collect::<Vec<_>>()
            })?;

            if save_intent == SaveIntent::Close && dirty_items.len() > 1 {
                let answer = pane.update_in(cx, |_, window, cx| {
                    let detail = Self::file_names_for_prompt(&mut dirty_items.iter(), cx);
                    window.prompt(
                        PromptLevel::Warning,
                        "Do you want to save changes to the following files?",
                        Some(&detail),
                        &["Save all", "Discard all", "Cancel"],
                        cx,
                    )
                })?;
                match answer.await {
                    Ok(0) => save_intent = SaveIntent::SaveAll,
                    Ok(1) => save_intent = SaveIntent::Skip,
                    Ok(2) => return Ok(()),
                    _ => {}
                }
            }

            for item_to_close in items_to_close {
                let mut should_save = true;
                if save_intent == SaveIntent::Close {
                    workspace.update(cx, |workspace, cx| {
                        if Self::skip_save_on_close(item_to_close.as_ref(), &workspace, cx) {
                            should_save = false;
                        }
                    })?;
                }

                if should_save {
                    if !Self::save_item(project.clone(), &pane, &*item_to_close, save_intent, cx)
                        .await?
                    {
                        break;
                    }
                }

                // Remove the item from the pane.
                pane.update_in(cx, |pane, window, cx| {
                    pane.remove_item(
                        item_to_close.item_id(),
                        false,
                        pane.close_pane_if_empty,
                        window,
                        cx,
                    );
                })
                .ok();
            }

            pane.update(cx, |_, cx| cx.notify()).ok();
            Ok(())
        })
    }

    pub fn remove_item(
        &mut self,
        item_id: EntityId,
        activate_pane: bool,
        close_pane_if_empty: bool,
        window: &mut Window,
        cx: &mut Context<Self>,
    ) {
        let Some(item_index) = self.index_for_item_id(item_id) else {
            return;
        };
        self._remove_item(
            item_index,
            activate_pane,
            close_pane_if_empty,
            None,
            window,
            cx,
        )
    }

    pub fn remove_item_and_focus_on_pane(
        &mut self,
        item_index: usize,
        activate_pane: bool,
        focus_on_pane_if_closed: Entity<Pane>,
        window: &mut Window,
        cx: &mut Context<Self>,
    ) {
        self._remove_item(
            item_index,
            activate_pane,
            true,
            Some(focus_on_pane_if_closed),
            window,
            cx,
        )
    }

    fn _remove_item(
        &mut self,
        item_index: usize,
        activate_pane: bool,
        close_pane_if_empty: bool,
        focus_on_pane_if_closed: Option<Entity<Pane>>,
        window: &mut Window,
        cx: &mut Context<Self>,
    ) {
        let activate_on_close = &ItemSettings::get_global(cx).activate_on_close;
        self.activation_history
            .retain(|entry| entry.entity_id != self.items[item_index].item_id());

        if self.is_tab_pinned(item_index) {
            self.pinned_tab_count -= 1;
        }
        if item_index == self.active_item_index {
            let left_neighbour_index = || item_index.min(self.items.len()).saturating_sub(1);
            let index_to_activate = match activate_on_close {
                ActivateOnClose::History => self
                    .activation_history
                    .pop()
                    .and_then(|last_activated_item| {
                        self.items.iter().enumerate().find_map(|(index, item)| {
                            (item.item_id() == last_activated_item.entity_id).then_some(index)
                        })
                    })
                    // We didn't have a valid activation history entry, so fallback
                    // to activating the item to the left
                    .unwrap_or_else(left_neighbour_index),
                ActivateOnClose::Neighbour => {
                    self.activation_history.pop();
                    if item_index + 1 < self.items.len() {
                        item_index + 1
                    } else {
                        item_index.saturating_sub(1)
                    }
                }
                ActivateOnClose::LeftNeighbour => {
                    self.activation_history.pop();
                    left_neighbour_index()
                }
            };

            let should_activate = activate_pane || self.has_focus(window, cx);
            if self.items.len() == 1 && should_activate {
                self.focus_handle.focus(window);
            } else {
                self.activate_item(
                    index_to_activate,
                    should_activate,
                    should_activate,
                    window,
                    cx,
                );
            }
        }

        let item = self.items.remove(item_index);

        cx.emit(Event::RemovedItem { item: item.clone() });
        if self.items.is_empty() {
            item.deactivated(window, cx);
            if close_pane_if_empty {
                self.update_toolbar(window, cx);
                cx.emit(Event::Remove {
                    focus_on_pane: focus_on_pane_if_closed,
                });
            }
        }

        if item_index < self.active_item_index {
            self.active_item_index -= 1;
        }

        let mode = self.nav_history.mode();
        self.nav_history.set_mode(NavigationMode::ClosingItem);
        item.deactivated(window, cx);
        self.nav_history.set_mode(mode);

        if self.is_active_preview_item(item.item_id()) {
            self.set_preview_item_id(None, cx);
        }

        if let Some(path) = item.project_path(cx) {
            let abs_path = self
                .nav_history
                .0
                .lock()
                .paths_by_item
                .get(&item.item_id())
                .and_then(|(_, abs_path)| abs_path.clone());

            self.nav_history
                .0
                .lock()
                .paths_by_item
                .insert(item.item_id(), (path, abs_path));
        } else {
            self.nav_history
                .0
                .lock()
                .paths_by_item
                .remove(&item.item_id());
        }

        if self.zoom_out_on_close && self.items.is_empty() && close_pane_if_empty && self.zoomed {
            cx.emit(Event::ZoomOut);
        }

        cx.notify();
    }

    pub async fn save_item(
        project: Entity<Project>,
        pane: &WeakEntity<Pane>,
        item: &dyn ItemHandle,
        save_intent: SaveIntent,
        cx: &mut AsyncWindowContext,
    ) -> Result<bool> {
        const CONFLICT_MESSAGE: &str = "This file has changed on disk since you started editing it. Do you want to overwrite it?";

        const DELETED_MESSAGE: &str = "This file has been deleted on disk since you started editing it. Do you want to recreate it?";

        if save_intent == SaveIntent::Skip {
            return Ok(true);
        }
        let Some(item_ix) = pane
            .read_with(cx, |pane, _| pane.index_for_item(item))
            .ok()
            .flatten()
        else {
            return Ok(true);
        };

        let (
            mut has_conflict,
            mut is_dirty,
            mut can_save,
            can_save_as,
            is_singleton,
            has_deleted_file,
        ) = cx.update(|_window, cx| {
            (
                item.has_conflict(cx),
                item.is_dirty(cx),
                item.can_save(cx),
                item.can_save_as(cx),
                item.is_singleton(cx),
                item.has_deleted_file(cx),
            )
        })?;

        // when saving a single buffer, we ignore whether or not it's dirty.
        if save_intent == SaveIntent::Save || save_intent == SaveIntent::SaveWithoutFormat {
            is_dirty = true;
        }

        if save_intent == SaveIntent::SaveAs {
            is_dirty = true;
            has_conflict = false;
            can_save = false;
        }

        if save_intent == SaveIntent::Overwrite {
            has_conflict = false;
        }

        let should_format = save_intent != SaveIntent::SaveWithoutFormat;

        if has_conflict && can_save {
            if has_deleted_file && is_singleton {
                let answer = pane.update_in(cx, |pane, window, cx| {
                    pane.activate_item(item_ix, true, true, window, cx);
                    window.prompt(
                        PromptLevel::Warning,
                        DELETED_MESSAGE,
                        None,
                        &["Save", "Close", "Cancel"],
                        cx,
                    )
                })?;
                match answer.await {
                    Ok(0) => {
                        pane.update_in(cx, |_, window, cx| {
                            item.save(should_format, project, window, cx)
                        })?
                        .await?
                    }
                    Ok(1) => {
                        pane.update_in(cx, |pane, window, cx| {
                            pane.remove_item(item.item_id(), false, true, window, cx)
                        })?;
                    }
                    _ => return Ok(false),
                }
                return Ok(true);
            } else {
                let answer = pane.update_in(cx, |pane, window, cx| {
                    pane.activate_item(item_ix, true, true, window, cx);
                    window.prompt(
                        PromptLevel::Warning,
                        CONFLICT_MESSAGE,
                        None,
                        &["Overwrite", "Discard", "Cancel"],
                        cx,
                    )
                })?;
                match answer.await {
                    Ok(0) => {
                        pane.update_in(cx, |_, window, cx| {
                            item.save(should_format, project, window, cx)
                        })?
                        .await?
                    }
                    Ok(1) => {
                        pane.update_in(cx, |_, window, cx| item.reload(project, window, cx))?
                            .await?
                    }
                    _ => return Ok(false),
                }
            }
        } else if is_dirty && (can_save || can_save_as) {
            if save_intent == SaveIntent::Close {
                let will_autosave = cx.update(|_window, cx| {
                    matches!(
                        item.workspace_settings(cx).autosave,
                        AutosaveSetting::OnFocusChange | AutosaveSetting::OnWindowChange
                    ) && item.can_autosave(cx)
                })?;
                if !will_autosave {
                    let item_id = item.item_id();
                    let answer_task = pane.update_in(cx, |pane, window, cx| {
                        if pane.save_modals_spawned.insert(item_id) {
                            pane.activate_item(item_ix, true, true, window, cx);
                            let prompt = dirty_message_for(item.project_path(cx));
                            Some(window.prompt(
                                PromptLevel::Warning,
                                &prompt,
                                None,
                                &["Save", "Don't Save", "Cancel"],
                                cx,
                            ))
                        } else {
                            None
                        }
                    })?;
                    if let Some(answer_task) = answer_task {
                        let answer = answer_task.await;
                        pane.update(cx, |pane, _| pane.save_modals_spawned.remove(&item_id))?;
                        match answer {
                            Ok(0) => {}
                            Ok(1) => {
                                // Don't save this file
                                pane.update_in(cx, |pane, window, cx| {
                                    if pane.is_tab_pinned(item_ix) && !item.can_save(cx) {
                                        pane.pinned_tab_count -= 1;
                                    }
                                    item.discarded(project, window, cx)
                                })
                                .log_err();
                                return Ok(true);
                            }
                            _ => return Ok(false), // Cancel
                        }
                    } else {
                        return Ok(false);
                    }
                }
            }

            if can_save {
                pane.update_in(cx, |pane, window, cx| {
                    if pane.is_active_preview_item(item.item_id()) {
                        pane.set_preview_item_id(None, cx);
                    }
                    item.save(should_format, project, window, cx)
                })?
                .await?;
            } else if can_save_as && is_singleton {
                let new_path = pane.update_in(cx, |pane, window, cx| {
                    pane.activate_item(item_ix, true, true, window, cx);
                    pane.workspace.update(cx, |workspace, cx| {
                        let lister = if workspace.project().read(cx).is_local() {
                            DirectoryLister::Local(
                                workspace.project().clone(),
                                workspace.app_state().fs.clone(),
                            )
                        } else {
                            DirectoryLister::Project(workspace.project().clone())
                        };
                        workspace.prompt_for_new_path(lister, window, cx)
                    })
                })??;
                let Some(new_path) = new_path.await.ok().flatten().into_iter().flatten().next()
                else {
                    return Ok(false);
                };

                let project_path = pane
                    .update(cx, |pane, cx| {
                        pane.project
                            .update(cx, |project, cx| {
                                project.find_or_create_worktree(new_path, true, cx)
                            })
                            .ok()
                    })
                    .ok()
                    .flatten();
                let save_task = if let Some(project_path) = project_path {
                    let (worktree, path) = project_path.await?;
                    let worktree_id = worktree.read_with(cx, |worktree, _| worktree.id())?;
                    let new_path = ProjectPath {
                        worktree_id,
                        path: path.into(),
                    };

                    pane.update_in(cx, |pane, window, cx| {
                        if let Some(item) = pane.item_for_path(new_path.clone(), cx) {
                            pane.remove_item(item.item_id(), false, false, window, cx);
                        }

                        item.save_as(project, new_path, window, cx)
                    })?
                } else {
                    return Ok(false);
                };

                save_task.await?;
                return Ok(true);
            }
        }

        pane.update(cx, |_, cx| {
            cx.emit(Event::UserSavedItem {
                item: item.downgrade_item(),
                save_intent,
            });
            true
        })
    }

    pub fn autosave_item(
        item: &dyn ItemHandle,
        project: Entity<Project>,
        window: &mut Window,
        cx: &mut App,
    ) -> Task<Result<()>> {
        let format = !matches!(
            item.workspace_settings(cx).autosave,
            AutosaveSetting::AfterDelay { .. }
        );
        if item.can_autosave(cx) {
            item.save(format, project, window, cx)
        } else {
            Task::ready(Ok(()))
        }
    }

    pub fn focus_active_item(&mut self, window: &mut Window, cx: &mut Context<Self>) {
        if let Some(active_item) = self.active_item() {
            let focus_handle = active_item.item_focus_handle(cx);
            window.focus(&focus_handle);
        }
    }

    pub fn split(&mut self, direction: SplitDirection, cx: &mut Context<Self>) {
        cx.emit(Event::Split(direction));
    }

    pub fn toolbar(&self) -> &Entity<Toolbar> {
        &self.toolbar
    }

    pub fn handle_deleted_project_item(
        &mut self,
        entry_id: ProjectEntryId,
        window: &mut Window,
        cx: &mut Context<Pane>,
    ) -> Option<()> {
        let item_id = self.items().find_map(|item| {
            if item.is_singleton(cx) && item.project_entry_ids(cx).as_slice() == [entry_id] {
                Some(item.item_id())
            } else {
                None
            }
        })?;

        self.remove_item(item_id, false, true, window, cx);
        self.nav_history.remove_item(item_id);

        Some(())
    }

    fn update_toolbar(&mut self, window: &mut Window, cx: &mut Context<Self>) {
        let active_item = self
            .items
            .get(self.active_item_index)
            .map(|item| item.as_ref());
        self.toolbar.update(cx, |toolbar, cx| {
            toolbar.set_active_item(active_item, window, cx);
        });
    }

    fn update_status_bar(&mut self, window: &mut Window, cx: &mut Context<Self>) {
        let workspace = self.workspace.clone();
        let pane = cx.entity().clone();

        window.defer(cx, move |window, cx| {
            let Ok(status_bar) =
                workspace.read_with(cx, |workspace, _| workspace.status_bar.clone())
            else {
                return;
            };

            status_bar.update(cx, move |status_bar, cx| {
                status_bar.set_active_pane(&pane, window, cx);
            });
        });
    }

    fn entry_abs_path(&self, entry: ProjectEntryId, cx: &App) -> Option<PathBuf> {
        let worktree = self
            .workspace
            .upgrade()?
            .read(cx)
            .project()
            .read(cx)
            .worktree_for_entry(entry, cx)?
            .read(cx);
        let entry = worktree.entry_for_id(entry)?;
        match &entry.canonical_path {
            Some(canonical_path) => Some(canonical_path.to_path_buf()),
            None => worktree.absolutize(&entry.path).ok(),
        }
    }

    pub fn icon_color(selected: bool) -> Color {
        if selected {
            Color::Default
        } else {
            Color::Muted
        }
    }

    fn toggle_pin_tab(&mut self, _: &TogglePinTab, window: &mut Window, cx: &mut Context<Self>) {
        if self.items.is_empty() {
            return;
        }
        let active_tab_ix = self.active_item_index();
        if self.is_tab_pinned(active_tab_ix) {
            self.unpin_tab_at(active_tab_ix, window, cx);
        } else {
            self.pin_tab_at(active_tab_ix, window, cx);
        }
    }

    fn pin_tab_at(&mut self, ix: usize, window: &mut Window, cx: &mut Context<Self>) {
        self.change_tab_pin_state(ix, PinOperation::Pin, window, cx);
    }

    fn unpin_tab_at(&mut self, ix: usize, window: &mut Window, cx: &mut Context<Self>) {
        self.change_tab_pin_state(ix, PinOperation::Unpin, window, cx);
    }

    fn change_tab_pin_state(
        &mut self,
        ix: usize,
        operation: PinOperation,
        window: &mut Window,
        cx: &mut Context<Self>,
    ) {
        maybe!({
            let pane = cx.entity().clone();

            let destination_index = match operation {
                PinOperation::Pin => self.pinned_tab_count.min(ix),
                PinOperation::Unpin => self.pinned_tab_count.checked_sub(1)?,
            };

            let id = self.item_for_index(ix)?.item_id();
            let should_activate = ix == self.active_item_index;

            if matches!(operation, PinOperation::Pin) && self.is_active_preview_item(id) {
                self.set_preview_item_id(None, cx);
            }

            match operation {
                PinOperation::Pin => self.pinned_tab_count += 1,
                PinOperation::Unpin => self.pinned_tab_count -= 1,
            }

            if ix == destination_index {
                cx.notify();
            } else {
                self.workspace
                    .update(cx, |_, cx| {
                        cx.defer_in(window, move |_, window, cx| {
                            move_item(
                                &pane,
                                &pane,
                                id,
                                destination_index,
                                should_activate,
                                window,
                                cx,
                            );
                        });
                    })
                    .ok()?;
            }

            let event = match operation {
                PinOperation::Pin => Event::ItemPinned,
                PinOperation::Unpin => Event::ItemUnpinned,
            };

            cx.emit(event);

            Some(())
        });
    }

    fn is_tab_pinned(&self, ix: usize) -> bool {
        self.pinned_tab_count > ix
    }

    fn has_unpinned_tabs(&self) -> bool {
        self.pinned_tab_count < self.items.len()
    }

    fn activate_unpinned_tab(&mut self, window: &mut Window, cx: &mut Context<Self>) {
        if self.items.is_empty() {
            return;
        }
        let Some(index) = self
            .items()
            .enumerate()
            .find_map(|(index, _item)| (!self.is_tab_pinned(index)).then_some(index))
        else {
            return;
        };
        self.activate_item(index, true, true, window, cx);
    }

    fn render_tab(
        &self,
        ix: usize,
        item: &dyn ItemHandle,
        detail: usize,
        focus_handle: &FocusHandle,
        window: &mut Window,
        cx: &mut Context<Pane>,
    ) -> impl IntoElement + use<> {
        let is_active = ix == self.active_item_index;
        let is_preview = self
            .preview_item_id
            .map(|id| id == item.item_id())
            .unwrap_or(false);

        let label = item.tab_content(
            TabContentParams {
                detail: Some(detail),
                selected: is_active,
                preview: is_preview,
                deemphasized: !self.has_focus(window, cx),
            },
            window,
            cx,
        );

        let item_diagnostic = item
            .project_path(cx)
            .map_or(None, |project_path| self.diagnostics.get(&project_path));

        let decorated_icon = item_diagnostic.map_or(None, |diagnostic| {
            let icon = match item.tab_icon(window, cx) {
                Some(icon) => icon,
                None => return None,
            };

            let knockout_item_color = if is_active {
                cx.theme().colors().tab_active_background
            } else {
                cx.theme().colors().tab_bar_background
            };

            let (icon_decoration, icon_color) = if matches!(diagnostic, &DiagnosticSeverity::ERROR)
            {
                (IconDecorationKind::X, Color::Error)
            } else {
                (IconDecorationKind::Triangle, Color::Warning)
            };

            Some(DecoratedIcon::new(
                icon.size(IconSize::Small).color(Color::Muted),
                Some(
                    IconDecoration::new(icon_decoration, knockout_item_color, cx)
                        .color(icon_color.color(cx))
                        .position(Point {
                            x: px(-2.),
                            y: px(-2.),
                        }),
                ),
            ))
        });

        let icon = if decorated_icon.is_none() {
            match item_diagnostic {
                Some(&DiagnosticSeverity::ERROR) => None,
                Some(&DiagnosticSeverity::WARNING) => None,
                _ => item
                    .tab_icon(window, cx)
                    .map(|icon| icon.color(Color::Muted)),
            }
            .map(|icon| icon.size(IconSize::Small))
        } else {
            None
        };

        let settings = ItemSettings::get_global(cx);
        let close_side = &settings.close_position;
        let show_close_button = &settings.show_close_button;
        let indicator = render_item_indicator(item.boxed_clone(), cx);
        let item_id = item.item_id();
        let is_first_item = ix == 0;
        let is_last_item = ix == self.items.len() - 1;
        let is_pinned = self.is_tab_pinned(ix);
        let position_relative_to_active_item = ix.cmp(&self.active_item_index);

        let tab = Tab::new(ix)
            .position(if is_first_item {
                TabPosition::First
            } else if is_last_item {
                TabPosition::Last
            } else {
                TabPosition::Middle(position_relative_to_active_item)
            })
            .close_side(match close_side {
                ClosePosition::Left => ui::TabCloseSide::Start,
                ClosePosition::Right => ui::TabCloseSide::End,
            })
            .toggle_state(is_active)
            .on_click(cx.listener(move |pane: &mut Self, _, window, cx| {
                pane.activate_item(ix, true, true, window, cx)
            }))
            // TODO: This should be a click listener with the middle mouse button instead of a mouse down listener.
            .on_mouse_down(
                MouseButton::Middle,
                cx.listener(move |pane, _event, window, cx| {
                    pane.close_item_by_id(item_id, SaveIntent::Close, window, cx)
                        .detach_and_log_err(cx);
                }),
            )
            .on_mouse_down(
                MouseButton::Left,
                cx.listener(move |pane, event: &MouseDownEvent, _, cx| {
                    if let Some(id) = pane.preview_item_id {
                        if id == item_id && event.click_count > 1 {
                            pane.set_preview_item_id(None, cx);
                        }
                    }
                }),
            )
            .on_drag(
                DraggedTab {
                    item: item.boxed_clone(),
                    pane: cx.entity().clone(),
                    detail,
                    is_active,
                    ix,
                },
                |tab, _, _, cx| cx.new(|_| tab.clone()),
            )
            .drag_over::<DraggedTab>(|tab, _, _, cx| {
                tab.bg(cx.theme().colors().drop_target_background)
            })
            .drag_over::<DraggedSelection>(|tab, _, _, cx| {
                tab.bg(cx.theme().colors().drop_target_background)
            })
            .when_some(self.can_drop_predicate.clone(), |this, p| {
                this.can_drop(move |a, window, cx| p(a, window, cx))
            })
            .on_drop(
                cx.listener(move |this, dragged_tab: &DraggedTab, window, cx| {
                    this.drag_split_direction = None;
                    this.handle_tab_drop(dragged_tab, ix, window, cx)
                }),
            )
            .on_drop(
                cx.listener(move |this, selection: &DraggedSelection, window, cx| {
                    this.drag_split_direction = None;
                    this.handle_dragged_selection_drop(selection, Some(ix), window, cx)
                }),
            )
            .on_drop(cx.listener(move |this, paths, window, cx| {
                this.drag_split_direction = None;
                this.handle_external_paths_drop(paths, window, cx)
            }))
            .when_some(item.tab_tooltip_content(cx), |tab, content| match content {
                TabTooltipContent::Text(text) => tab.tooltip(Tooltip::text(text.clone())),
                TabTooltipContent::Custom(element_fn) => {
                    tab.tooltip(move |window, cx| element_fn(window, cx))
                }
            })
            .start_slot::<Indicator>(indicator)
            .map(|this| {
                let end_slot_action: &'static dyn Action;
                let end_slot_tooltip_text: &'static str;
                let end_slot = if is_pinned {
                    end_slot_action = &TogglePinTab;
                    end_slot_tooltip_text = "Unpin Tab";
                    IconButton::new("unpin tab", IconName::Pin)
                        .shape(IconButtonShape::Square)
                        .icon_color(Color::Muted)
                        .size(ButtonSize::None)
                        .icon_size(IconSize::XSmall)
                        .on_click(cx.listener(move |pane, _, window, cx| {
                            pane.unpin_tab_at(ix, window, cx);
                        }))
                } else {
                    end_slot_action = &CloseActiveItem {
                        save_intent: None,
                        close_pinned: false,
                    };
                    end_slot_tooltip_text = "Close Tab";
                    match show_close_button {
                        ShowCloseButton::Always => IconButton::new("close tab", IconName::Close),
                        ShowCloseButton::Hover => {
                            IconButton::new("close tab", IconName::Close).visible_on_hover("")
                        }
                        ShowCloseButton::Hidden => return this,
                    }
                    .shape(IconButtonShape::Square)
                    .icon_color(Color::Muted)
                    .size(ButtonSize::None)
                    .icon_size(IconSize::XSmall)
                    .on_click(cx.listener(move |pane, _, window, cx| {
                        pane.close_item_by_id(item_id, SaveIntent::Close, window, cx)
                            .detach_and_log_err(cx);
                    }))
                }
                .map(|this| {
                    if is_active {
                        let focus_handle = focus_handle.clone();
                        this.tooltip(move |window, cx| {
                            Tooltip::for_action_in(
                                end_slot_tooltip_text,
                                end_slot_action,
                                &focus_handle,
                                window,
                                cx,
                            )
                        })
                    } else {
                        this.tooltip(Tooltip::text(end_slot_tooltip_text))
                    }
                });
                this.end_slot(end_slot)
            })
            .child(
                h_flex()
                    .gap_1()
                    .items_center()
                    .children(
                        std::iter::once(if let Some(decorated_icon) = decorated_icon {
                            Some(div().child(decorated_icon.into_any_element()))
                        } else if let Some(icon) = icon {
                            Some(div().child(icon.into_any_element()))
                        } else {
                            None
                        })
                        .flatten(),
                    )
                    .child(label),
            );

        let single_entry_to_resolve = self.items[ix]
            .is_singleton(cx)
            .then(|| self.items[ix].project_entry_ids(cx).get(0).copied())
            .flatten();

        let total_items = self.items.len();
        let has_items_to_left = ix > 0;
        let has_items_to_right = ix < total_items - 1;
        let has_clean_items = self.items.iter().any(|item| !item.is_dirty(cx));
        let is_pinned = self.is_tab_pinned(ix);
        let pane = cx.entity().downgrade();
        let menu_context = item.item_focus_handle(cx);
        right_click_menu(ix)
            .trigger(|_| tab)
            .menu(move |window, cx| {
                let pane = pane.clone();
                let menu_context = menu_context.clone();
                ContextMenu::build(window, cx, move |mut menu, window, cx| {
                    let close_active_item_action = CloseActiveItem {
                        save_intent: None,
                        close_pinned: true,
                    };
                    let close_inactive_items_action = CloseInactiveItems {
                        save_intent: None,
                        close_pinned: false,
                    };
                    let close_items_to_the_left_action = CloseItemsToTheLeft {
                        close_pinned: false,
                    };
                    let close_items_to_the_right_action = CloseItemsToTheRight {
                        close_pinned: false,
                    };
                    let close_clean_items_action = CloseCleanItems {
                        close_pinned: false,
                    };
                    let close_all_items_action = CloseAllItems {
                        save_intent: None,
                        close_pinned: false,
                    };
                    if let Some(pane) = pane.upgrade() {
                        menu = menu
                            .entry(
                                "Close",
                                Some(Box::new(close_active_item_action)),
                                window.handler_for(&pane, move |pane, window, cx| {
                                    pane.close_item_by_id(item_id, SaveIntent::Close, window, cx)
                                        .detach_and_log_err(cx);
                                }),
                            )
                            .item(ContextMenuItem::Entry(
                                ContextMenuEntry::new("Close Others")
                                    .action(Box::new(close_inactive_items_action.clone()))
                                    .disabled(total_items == 1)
                                    .handler(window.handler_for(&pane, move |pane, window, cx| {
                                        pane.close_inactive_items(
                                            &close_inactive_items_action,
                                            window,
                                            cx,
                                        )
                                        .detach_and_log_err(cx);
                                    })),
                            ))
                            .separator()
                            .item(ContextMenuItem::Entry(
                                ContextMenuEntry::new("Close Left")
                                    .action(Box::new(close_items_to_the_left_action.clone()))
                                    .disabled(!has_items_to_left)
                                    .handler(window.handler_for(&pane, move |pane, window, cx| {
                                        pane.close_items_to_the_left_by_id(
                                            Some(item_id),
                                            &close_items_to_the_left_action,
                                            window,
                                            cx,
                                        )
                                        .detach_and_log_err(cx);
                                    })),
                            ))
                            .item(ContextMenuItem::Entry(
                                ContextMenuEntry::new("Close Right")
                                    .action(Box::new(close_items_to_the_right_action.clone()))
                                    .disabled(!has_items_to_right)
                                    .handler(window.handler_for(&pane, move |pane, window, cx| {
                                        pane.close_items_to_the_right_by_id(
                                            Some(item_id),
                                            &close_items_to_the_right_action,
                                            window,
                                            cx,
                                        )
                                        .detach_and_log_err(cx);
                                    })),
                            ))
                            .separator()
                            .item(ContextMenuItem::Entry(
                                ContextMenuEntry::new("Close Clean")
                                    .action(Box::new(close_clean_items_action.clone()))
                                    .disabled(!has_clean_items)
                                    .handler(window.handler_for(&pane, move |pane, window, cx| {
                                        pane.close_clean_items(
                                            &close_clean_items_action,
                                            window,
                                            cx,
                                        )
                                        .detach_and_log_err(cx)
                                    })),
                            ))
                            .entry(
                                "Close All",
                                Some(Box::new(close_all_items_action.clone())),
                                window.handler_for(&pane, move |pane, window, cx| {
                                    pane.close_all_items(&close_all_items_action, window, cx)
                                        .detach_and_log_err(cx)
                                }),
                            );

                        let pin_tab_entries = |menu: ContextMenu| {
                            menu.separator().map(|this| {
                                if is_pinned {
                                    this.entry(
                                        "Unpin Tab",
                                        Some(TogglePinTab.boxed_clone()),
                                        window.handler_for(&pane, move |pane, window, cx| {
                                            pane.unpin_tab_at(ix, window, cx);
                                        }),
                                    )
                                } else {
                                    this.entry(
                                        "Pin Tab",
                                        Some(TogglePinTab.boxed_clone()),
                                        window.handler_for(&pane, move |pane, window, cx| {
                                            pane.pin_tab_at(ix, window, cx);
                                        }),
                                    )
                                }
                            })
                        };
                        if let Some(entry) = single_entry_to_resolve {
                            let project_path = pane
                                .read(cx)
                                .item_for_entry(entry, cx)
                                .and_then(|item| item.project_path(cx));
                            let worktree = project_path.as_ref().and_then(|project_path| {
                                pane.read(cx)
                                    .project
                                    .upgrade()?
                                    .read(cx)
                                    .worktree_for_id(project_path.worktree_id, cx)
                            });
                            let has_relative_path = worktree.as_ref().is_some_and(|worktree| {
                                worktree
                                    .read(cx)
                                    .root_entry()
                                    .map_or(false, |entry| entry.is_dir())
                            });

                            let entry_abs_path = pane.read(cx).entry_abs_path(entry, cx);
                            let parent_abs_path = entry_abs_path
                                .as_deref()
                                .and_then(|abs_path| Some(abs_path.parent()?.to_path_buf()));
                            let relative_path = project_path
                                .map(|project_path| project_path.path)
                                .filter(|_| has_relative_path);

                            let visible_in_project_panel = relative_path.is_some()
                                && worktree.is_some_and(|worktree| worktree.read(cx).is_visible());

                            let entry_id = entry.to_proto();
                            menu = menu
                                .separator()
                                .when_some(entry_abs_path, |menu, abs_path| {
                                    menu.entry(
                                        "Copy Path",
                                        Some(Box::new(zed_actions::workspace::CopyPath)),
                                        window.handler_for(&pane, move |_, _, cx| {
                                            cx.write_to_clipboard(ClipboardItem::new_string(
                                                abs_path.to_string_lossy().to_string(),
                                            ));
                                        }),
                                    )
                                })
                                .when_some(relative_path, |menu, relative_path| {
                                    menu.entry(
                                        "Copy Relative Path",
                                        Some(Box::new(zed_actions::workspace::CopyRelativePath)),
                                        window.handler_for(&pane, move |_, _, cx| {
                                            cx.write_to_clipboard(ClipboardItem::new_string(
                                                relative_path.to_string_lossy().to_string(),
                                            ));
                                        }),
                                    )
                                })
                                .map(pin_tab_entries)
                                .separator()
                                .when(visible_in_project_panel, |menu| {
                                    menu.entry(
                                        "Reveal In Project Panel",
                                        Some(Box::new(RevealInProjectPanel {
                                            entry_id: Some(entry_id),
                                        })),
                                        window.handler_for(&pane, move |pane, _, cx| {
                                            pane.project
                                                .update(cx, |_, cx| {
                                                    cx.emit(project::Event::RevealInProjectPanel(
                                                        ProjectEntryId::from_proto(entry_id),
                                                    ))
                                                })
                                                .ok();
                                        }),
                                    )
                                })
                                .when_some(parent_abs_path, |menu, parent_abs_path| {
                                    menu.entry(
                                        "Open in Terminal",
                                        Some(Box::new(OpenInTerminal)),
                                        window.handler_for(&pane, move |_, window, cx| {
                                            window.dispatch_action(
                                                OpenTerminal {
                                                    working_directory: parent_abs_path.clone(),
                                                }
                                                .boxed_clone(),
                                                cx,
                                            );
                                        }),
                                    )
                                });
                        } else {
                            menu = menu.map(pin_tab_entries);
                        }
                    }

                    menu.context(menu_context)
                })
            })
    }

    fn render_tab_bar(&mut self, window: &mut Window, cx: &mut Context<Pane>) -> AnyElement {
        let focus_handle = self.focus_handle.clone();
        let navigate_backward = IconButton::new("navigate_backward", IconName::ArrowLeft)
            .icon_size(IconSize::Small)
            .on_click({
                let entity = cx.entity().clone();
                move |_, window, cx| {
                    entity.update(cx, |pane, cx| pane.navigate_backward(window, cx))
                }
            })
            .disabled(!self.can_navigate_backward())
            .tooltip({
                let focus_handle = focus_handle.clone();
                move |window, cx| {
                    Tooltip::for_action_in("Go Back", &GoBack, &focus_handle, window, cx)
                }
            });

        let navigate_forward = IconButton::new("navigate_forward", IconName::ArrowRight)
            .icon_size(IconSize::Small)
            .on_click({
                let entity = cx.entity().clone();
                move |_, window, cx| entity.update(cx, |pane, cx| pane.navigate_forward(window, cx))
            })
            .disabled(!self.can_navigate_forward())
            .tooltip({
                let focus_handle = focus_handle.clone();
                move |window, cx| {
                    Tooltip::for_action_in("Go Forward", &GoForward, &focus_handle, window, cx)
                }
            });

        let mut tab_items = self
            .items
            .iter()
            .enumerate()
            .zip(tab_details(&self.items, window, cx))
            .map(|((ix, item), detail)| {
                self.render_tab(ix, &**item, detail, &focus_handle, window, cx)
            })
            .collect::<Vec<_>>();
        let tab_count = tab_items.len();
        let unpinned_tabs = tab_items.split_off(self.pinned_tab_count);
        let pinned_tabs = tab_items;
        TabBar::new("tab_bar")
            .when(
                self.display_nav_history_buttons.unwrap_or_default(),
                |tab_bar| {
                    tab_bar
                        .start_child(navigate_backward)
                        .start_child(navigate_forward)
                },
            )
            .map(|tab_bar| {
                if self.show_tab_bar_buttons {
                    let render_tab_buttons = self.render_tab_bar_buttons.clone();
                    let (left_children, right_children) = render_tab_buttons(self, window, cx);
                    tab_bar
                        .start_children(left_children)
                        .end_children(right_children)
                } else {
                    tab_bar
                }
            })
            .children(pinned_tabs.len().ne(&0).then(|| {
                let content_width = self.tab_bar_scroll_handle.content_size().width;
                let viewport_width = self.tab_bar_scroll_handle.viewport().size.width;
                // We need to check both because offset returns delta values even when the scroll handle is not scrollable
                let is_scrollable = content_width > viewport_width;
                let is_scrolled = self.tab_bar_scroll_handle.offset().x < px(0.);
                let has_active_unpinned_tab = self.active_item_index >= self.pinned_tab_count;
                h_flex()
                    .children(pinned_tabs)
                    .when(is_scrollable && is_scrolled, |this| {
                        this.when(has_active_unpinned_tab, |this| this.border_r_2())
                            .when(!has_active_unpinned_tab, |this| this.border_r_1())
                            .border_color(cx.theme().colors().border)
                    })
            }))
            .child(
                h_flex()
                    .id("unpinned tabs")
                    .overflow_x_scroll()
                    .w_full()
                    .track_scroll(&self.tab_bar_scroll_handle)
                    .children(unpinned_tabs)
                    .child(
                        div()
                            .id("tab_bar_drop_target")
                            .min_w_6()
                            // HACK: This empty child is currently necessary to force the drop target to appear
                            // despite us setting a min width above.
                            .child("")
                            .h_full()
                            .flex_grow()
                            .drag_over::<DraggedTab>(|bar, _, _, cx| {
                                bar.bg(cx.theme().colors().drop_target_background)
                            })
                            .drag_over::<DraggedSelection>(|bar, _, _, cx| {
                                bar.bg(cx.theme().colors().drop_target_background)
                            })
                            .on_drop(cx.listener(
                                move |this, dragged_tab: &DraggedTab, window, cx| {
                                    this.drag_split_direction = None;
                                    this.handle_tab_drop(dragged_tab, this.items.len(), window, cx)
                                },
                            ))
                            .on_drop(cx.listener(
                                move |this, selection: &DraggedSelection, window, cx| {
                                    this.drag_split_direction = None;
                                    this.handle_project_entry_drop(
                                        &selection.active_selection.entry_id,
                                        Some(tab_count),
                                        window,
                                        cx,
                                    )
                                },
                            ))
                            .on_drop(cx.listener(move |this, paths, window, cx| {
                                this.drag_split_direction = None;
                                this.handle_external_paths_drop(paths, window, cx)
                            }))
                            .on_click(cx.listener(move |this, event: &ClickEvent, window, cx| {
                                if event.up.click_count == 2 {
                                    window.dispatch_action(
                                        this.double_click_dispatch_action.boxed_clone(),
                                        cx,
                                    );
                                }
                            })),
                    ),
            )
            .into_any_element()
    }

    pub fn render_menu_overlay(menu: &Entity<ContextMenu>) -> Div {
        div().absolute().bottom_0().right_0().size_0().child(
            deferred(anchored().anchor(Corner::TopRight).child(menu.clone())).with_priority(1),
        )
    }

    pub fn set_zoomed(&mut self, zoomed: bool, cx: &mut Context<Self>) {
        self.zoomed = zoomed;
        cx.notify();
    }

    pub fn is_zoomed(&self) -> bool {
        self.zoomed
    }

    fn handle_drag_move<T: 'static>(
        &mut self,
        event: &DragMoveEvent<T>,
        window: &mut Window,
        cx: &mut Context<Self>,
    ) {
        let can_split_predicate = self.can_split_predicate.take();
        let can_split = match &can_split_predicate {
            Some(can_split_predicate) => {
                can_split_predicate(self, event.dragged_item(), window, cx)
            }
            None => false,
        };
        self.can_split_predicate = can_split_predicate;
        if !can_split {
            return;
        }

        let rect = event.bounds.size;

        let size = event.bounds.size.width.min(event.bounds.size.height)
            * WorkspaceSettings::get_global(cx).drop_target_size;

        let relative_cursor = Point::new(
            event.event.position.x - event.bounds.left(),
            event.event.position.y - event.bounds.top(),
        );

        let direction = if relative_cursor.x < size
            || relative_cursor.x > rect.width - size
            || relative_cursor.y < size
            || relative_cursor.y > rect.height - size
        {
            [
                SplitDirection::Up,
                SplitDirection::Right,
                SplitDirection::Down,
                SplitDirection::Left,
            ]
            .iter()
            .min_by_key(|side| match side {
                SplitDirection::Up => relative_cursor.y,
                SplitDirection::Right => rect.width - relative_cursor.x,
                SplitDirection::Down => rect.height - relative_cursor.y,
                SplitDirection::Left => relative_cursor.x,
            })
            .cloned()
        } else {
            None
        };

        if direction != self.drag_split_direction {
            self.drag_split_direction = direction;
        }
    }

    pub fn handle_tab_drop(
        &mut self,
        dragged_tab: &DraggedTab,
        ix: usize,
        window: &mut Window,
        cx: &mut Context<Self>,
    ) {
        if let Some(custom_drop_handle) = self.custom_drop_handle.clone() {
            if let ControlFlow::Break(()) = custom_drop_handle(self, dragged_tab, window, cx) {
                return;
            }
        }
        let mut to_pane = cx.entity().clone();
        let split_direction = self.drag_split_direction;
        let item_id = dragged_tab.item.item_id();
        if let Some(preview_item_id) = self.preview_item_id {
            if item_id == preview_item_id {
                self.set_preview_item_id(None, cx);
            }
        }

        let is_clone = window.modifiers().alt;

        let from_pane = dragged_tab.pane.clone();
        let from_ix = dragged_tab.ix;
        self.workspace
            .update(cx, |_, cx| {
                cx.defer_in(window, move |workspace, window, cx| {
                    if let Some(split_direction) = split_direction {
                        to_pane = workspace.split_pane(to_pane, split_direction, window, cx);
                    }
                    let database_id = workspace.database_id();
                    let was_pinned_in_from_pane = from_pane.read_with(cx, |pane, _| {
                        pane.index_for_item_id(item_id)
                            .is_some_and(|ix| pane.is_tab_pinned(ix))
                    });
                    let to_pane_old_length = to_pane.read(cx).items.len();
                    if is_clone {
                        let Some(item) = from_pane
                            .read(cx)
                            .items()
                            .find(|item| item.item_id() == item_id)
                            .map(|item| item.clone())
                        else {
                            return;
                        };
                        if let Some(item) = item.clone_on_split(database_id, window, cx) {
                            to_pane.update(cx, |pane, cx| {
                                pane.add_item(item, true, true, None, window, cx);
                            })
                        }
                    } else {
                        move_item(&from_pane, &to_pane, item_id, ix, true, window, cx);
                    }
                    to_pane.update(cx, |this, _| {
                        if to_pane == from_pane {
                            let moved_right = ix > from_ix;
                            let ix = if moved_right { ix - 1 } else { ix };
                            let is_pinned_in_to_pane = this.is_tab_pinned(ix);
                            let is_at_same_position = ix == from_ix;

                            if is_at_same_position
                                || (moved_right && is_pinned_in_to_pane)
                                || (!moved_right && !is_pinned_in_to_pane)
                            {
                                return;
                            }

                            if is_pinned_in_to_pane {
                                this.pinned_tab_count += 1;
                            } else {
                                this.pinned_tab_count -= 1;
                            }
                        } else if this.items.len() >= to_pane_old_length {
                            let is_pinned_in_to_pane = this.is_tab_pinned(ix);
                            let item_created_pane = to_pane_old_length == 0;
                            let is_first_position = ix == 0;
                            let was_dropped_at_beginning = item_created_pane || is_first_position;
                            let should_remain_pinned = is_pinned_in_to_pane
                                || (was_pinned_in_from_pane && was_dropped_at_beginning);

                            if should_remain_pinned {
                                this.pinned_tab_count += 1;
                            }
                        }
                    });
                });
            })
            .log_err();
    }

    fn handle_dragged_selection_drop(
        &mut self,
        dragged_selection: &DraggedSelection,
        dragged_onto: Option<usize>,
        window: &mut Window,
        cx: &mut Context<Self>,
    ) {
        if let Some(custom_drop_handle) = self.custom_drop_handle.clone() {
            if let ControlFlow::Break(()) = custom_drop_handle(self, dragged_selection, window, cx)
            {
                return;
            }
        }
        self.handle_project_entry_drop(
            &dragged_selection.active_selection.entry_id,
            dragged_onto,
            window,
            cx,
        );
    }

    fn handle_project_entry_drop(
        &mut self,
        project_entry_id: &ProjectEntryId,
        target: Option<usize>,
        window: &mut Window,
        cx: &mut Context<Self>,
    ) {
        if let Some(custom_drop_handle) = self.custom_drop_handle.clone() {
            if let ControlFlow::Break(()) = custom_drop_handle(self, project_entry_id, window, cx) {
                return;
            }
        }
        let mut to_pane = cx.entity().clone();
        let split_direction = self.drag_split_direction;
        let project_entry_id = *project_entry_id;
        self.workspace
            .update(cx, |_, cx| {
                cx.defer_in(window, move |workspace, window, cx| {
                    if let Some(project_path) = workspace
                        .project()
                        .read(cx)
                        .path_for_entry(project_entry_id, cx)
                    {
                        let load_path_task = workspace.load_path(project_path.clone(), window, cx);
                        cx.spawn_in(window, async move |workspace, cx| {
                            if let Some((project_entry_id, build_item)) =
                                load_path_task.await.notify_async_err(cx)
                            {
                                let (to_pane, new_item_handle) = workspace
                                    .update_in(cx, |workspace, window, cx| {
                                        if let Some(split_direction) = split_direction {
                                            to_pane = workspace.split_pane(
                                                to_pane,
                                                split_direction,
                                                window,
                                                cx,
                                            );
                                        }
                                        let new_item_handle = to_pane.update(cx, |pane, cx| {
                                            pane.open_item(
                                                project_entry_id,
                                                project_path,
                                                true,
                                                false,
                                                true,
                                                target,
                                                window,
                                                cx,
                                                build_item,
                                            )
                                        });
                                        (to_pane, new_item_handle)
                                    })
                                    .log_err()?;
                                to_pane
                                    .update_in(cx, |this, window, cx| {
                                        let Some(index) = this.index_for_item(&*new_item_handle)
                                        else {
                                            return;
                                        };

                                        if target.map_or(false, |target| this.is_tab_pinned(target))
                                        {
                                            this.pin_tab_at(index, window, cx);
                                        }
                                    })
                                    .ok()?
                            }
                            Some(())
                        })
                        .detach();
                    };
                });
            })
            .log_err();
    }

    fn handle_external_paths_drop(
        &mut self,
        paths: &ExternalPaths,
        window: &mut Window,
        cx: &mut Context<Self>,
    ) {
        if let Some(custom_drop_handle) = self.custom_drop_handle.clone() {
            if let ControlFlow::Break(()) = custom_drop_handle(self, paths, window, cx) {
                return;
            }
        }
        let mut to_pane = cx.entity().clone();
        let mut split_direction = self.drag_split_direction;
        let paths = paths.paths().to_vec();
        let is_remote = self
            .workspace
            .update(cx, |workspace, cx| {
                if workspace.project().read(cx).is_via_collab() {
                    workspace.show_error(
                        &anyhow::anyhow!("Cannot drop files on a remote project"),
                        cx,
                    );
                    true
                } else {
                    false
                }
            })
            .unwrap_or(true);
        if is_remote {
            return;
        }

        self.workspace
            .update(cx, |workspace, cx| {
                let fs = Arc::clone(workspace.project().read(cx).fs());
                cx.spawn_in(window, async move |workspace, cx| {
                    let mut is_file_checks = FuturesUnordered::new();
                    for path in &paths {
                        is_file_checks.push(fs.is_file(path))
                    }
                    let mut has_files_to_open = false;
                    while let Some(is_file) = is_file_checks.next().await {
                        if is_file {
                            has_files_to_open = true;
                            break;
                        }
                    }
                    drop(is_file_checks);
                    if !has_files_to_open {
                        split_direction = None;
                    }

                    if let Ok(open_task) = workspace.update_in(cx, |workspace, window, cx| {
                        if let Some(split_direction) = split_direction {
                            to_pane = workspace.split_pane(to_pane, split_direction, window, cx);
                        }
                        workspace.open_paths(
                            paths,
                            OpenOptions {
                                visible: Some(OpenVisible::OnlyDirectories),
                                ..Default::default()
                            },
                            Some(to_pane.downgrade()),
                            window,
                            cx,
                        )
                    }) {
                        let opened_items: Vec<_> = open_task.await;
                        _ = workspace.update(cx, |workspace, cx| {
                            for item in opened_items.into_iter().flatten() {
                                if let Err(e) = item {
                                    workspace.show_error(&e, cx);
                                }
                            }
                        });
                    }
                })
                .detach();
            })
            .log_err();
    }

    pub fn display_nav_history_buttons(&mut self, display: Option<bool>) {
        self.display_nav_history_buttons = display;
    }

    fn pinned_item_ids(&self) -> HashSet<EntityId> {
        self.items
            .iter()
            .enumerate()
            .filter_map(|(index, item)| {
                if self.is_tab_pinned(index) {
                    return Some(item.item_id());
                }

                None
            })
            .collect()
    }

    fn clean_item_ids(&self, cx: &mut Context<Pane>) -> HashSet<EntityId> {
        self.items()
            .filter_map(|item| {
                if !item.is_dirty(cx) {
                    return Some(item.item_id());
                }

                None
            })
            .collect()
    }

    fn to_the_side_item_ids(&self, item_id: EntityId, side: Side) -> HashSet<EntityId> {
        match side {
            Side::Left => self
                .items()
                .take_while(|item| item.item_id() != item_id)
                .map(|item| item.item_id())
                .collect(),
            Side::Right => self
                .items()
                .rev()
                .take_while(|item| item.item_id() != item_id)
                .map(|item| item.item_id())
                .collect(),
        }
    }

    pub fn drag_split_direction(&self) -> Option<SplitDirection> {
        self.drag_split_direction
    }

    pub fn set_zoom_out_on_close(&mut self, zoom_out_on_close: bool) {
        self.zoom_out_on_close = zoom_out_on_close;
    }
}

fn default_render_tab_bar_buttons(
    pane: &mut Pane,
    window: &mut Window,
    cx: &mut Context<Pane>,
) -> (Option<AnyElement>, Option<AnyElement>) {
    if !pane.has_focus(window, cx) && !pane.context_menu_focused(window, cx) {
        return (None, None);
    }
    // Ideally we would return a vec of elements here to pass directly to the [TabBar]'s
    // `end_slot`, but due to needing a view here that isn't possible.
    let right_children = h_flex()
        // Instead we need to replicate the spacing from the [TabBar]'s `end_slot` here.
        .gap(DynamicSpacing::Base04.rems(cx))
        .child(
            PopoverMenu::new("pane-tab-bar-popover-menu")
                .trigger_with_tooltip(
                    IconButton::new("plus", IconName::Plus).icon_size(IconSize::Small),
                    Tooltip::text("New..."),
                )
                .anchor(Corner::TopRight)
                .with_handle(pane.new_item_context_menu_handle.clone())
                .menu(move |window, cx| {
                    Some(ContextMenu::build(window, cx, |menu, _, _| {
                        menu.action("New File", NewFile.boxed_clone())
                            .action("Open File", ToggleFileFinder::default().boxed_clone())
                            .separator()
                            .action(
                                "Search Project",
                                DeploySearch {
                                    replace_enabled: false,
                                    included_files: None,
                                    excluded_files: None,
                                }
                                .boxed_clone(),
                            )
                            .action("Search Symbols", ToggleProjectSymbols.boxed_clone())
                            .separator()
                            .action("New Terminal", NewTerminal.boxed_clone())
                    }))
                }),
        )
        .child(
            PopoverMenu::new("pane-tab-bar-split")
                .trigger_with_tooltip(
                    IconButton::new("split", IconName::Split).icon_size(IconSize::Small),
                    Tooltip::text("Split Pane"),
                )
                .anchor(Corner::TopRight)
                .with_handle(pane.split_item_context_menu_handle.clone())
                .menu(move |window, cx| {
                    ContextMenu::build(window, cx, |menu, _, _| {
                        menu.action("Split Right", SplitRight.boxed_clone())
                            .action("Split Left", SplitLeft.boxed_clone())
                            .action("Split Up", SplitUp.boxed_clone())
                            .action("Split Down", SplitDown.boxed_clone())
                    })
                    .into()
                }),
        )
        .child({
            let zoomed = pane.is_zoomed();
            IconButton::new("toggle_zoom", IconName::Maximize)
                .icon_size(IconSize::Small)
                .toggle_state(zoomed)
                .selected_icon(IconName::Minimize)
                .on_click(cx.listener(|pane, _, window, cx| {
                    pane.toggle_zoom(&crate::ToggleZoom, window, cx);
                }))
                .tooltip(move |window, cx| {
                    Tooltip::for_action(
                        if zoomed { "Zoom Out" } else { "Zoom In" },
                        &ToggleZoom,
                        window,
                        cx,
                    )
                })
        })
        .into_any_element()
        .into();
    (None, right_children)
}

impl Focusable for Pane {
    fn focus_handle(&self, _cx: &App) -> FocusHandle {
        self.focus_handle.clone()
    }
}

impl Render for Pane {
    fn render(&mut self, window: &mut Window, cx: &mut Context<Self>) -> impl IntoElement {
        let mut key_context = KeyContext::new_with_defaults();
        key_context.add("Pane");
        if self.active_item().is_none() {
            key_context.add("EmptyPane");
        }

        let should_display_tab_bar = self.should_display_tab_bar.clone();
        let display_tab_bar = should_display_tab_bar(window, cx);
        let Some(project) = self.project.upgrade() else {
            return div().track_focus(&self.focus_handle(cx));
        };
        let is_local = project.read(cx).is_local();

        v_flex()
            .key_context(key_context)
            .track_focus(&self.focus_handle(cx))
            .size_full()
            .flex_none()
            .overflow_hidden()
            .on_action(cx.listener(|pane, _: &AlternateFile, window, cx| {
                pane.alternate_file(window, cx);
            }))
            .on_action(
                cx.listener(|pane, _: &SplitLeft, _, cx| pane.split(SplitDirection::Left, cx)),
            )
            .on_action(cx.listener(|pane, _: &SplitUp, _, cx| pane.split(SplitDirection::Up, cx)))
            .on_action(cx.listener(|pane, _: &SplitHorizontal, _, cx| {
                pane.split(SplitDirection::horizontal(cx), cx)
            }))
            .on_action(cx.listener(|pane, _: &SplitVertical, _, cx| {
                pane.split(SplitDirection::vertical(cx), cx)
            }))
            .on_action(
                cx.listener(|pane, _: &SplitRight, _, cx| pane.split(SplitDirection::Right, cx)),
            )
            .on_action(
                cx.listener(|pane, _: &SplitDown, _, cx| pane.split(SplitDirection::Down, cx)),
            )
            .on_action(
                cx.listener(|pane, _: &GoBack, window, cx| pane.navigate_backward(window, cx)),
            )
            .on_action(
                cx.listener(|pane, _: &GoForward, window, cx| pane.navigate_forward(window, cx)),
            )
            .on_action(cx.listener(|_, _: &JoinIntoNext, _, cx| {
                cx.emit(Event::JoinIntoNext);
            }))
            .on_action(cx.listener(|_, _: &JoinAll, _, cx| {
                cx.emit(Event::JoinAll);
            }))
            .on_action(cx.listener(Pane::toggle_zoom))
            .on_action(
                cx.listener(|pane: &mut Pane, action: &ActivateItem, window, cx| {
                    pane.activate_item(
                        action.0.min(pane.items.len().saturating_sub(1)),
                        true,
                        true,
                        window,
                        cx,
                    );
                }),
            )
            .on_action(
                cx.listener(|pane: &mut Pane, _: &ActivateLastItem, window, cx| {
                    pane.activate_item(pane.items.len().saturating_sub(1), true, true, window, cx);
                }),
            )
            .on_action(
                cx.listener(|pane: &mut Pane, _: &ActivatePreviousItem, window, cx| {
                    pane.activate_prev_item(true, window, cx);
                }),
            )
            .on_action(
                cx.listener(|pane: &mut Pane, _: &ActivateNextItem, window, cx| {
                    pane.activate_next_item(true, window, cx);
                }),
            )
            .on_action(
                cx.listener(|pane, _: &SwapItemLeft, window, cx| pane.swap_item_left(window, cx)),
            )
            .on_action(
                cx.listener(|pane, _: &SwapItemRight, window, cx| pane.swap_item_right(window, cx)),
            )
            .on_action(cx.listener(|pane, action, window, cx| {
                pane.toggle_pin_tab(action, window, cx);
            }))
            .when(PreviewTabsSettings::get_global(cx).enabled, |this| {
                this.on_action(cx.listener(|pane: &mut Pane, _: &TogglePreviewTab, _, cx| {
                    if let Some(active_item_id) = pane.active_item().map(|i| i.item_id()) {
                        if pane.is_active_preview_item(active_item_id) {
                            pane.set_preview_item_id(None, cx);
                        } else {
                            pane.set_preview_item_id(Some(active_item_id), cx);
                        }
                    }
                }))
            })
            .on_action(
                cx.listener(|pane: &mut Self, action: &CloseActiveItem, window, cx| {
                    pane.close_active_item(action, window, cx)
                        .detach_and_log_err(cx)
                }),
            )
            .on_action(
                cx.listener(|pane: &mut Self, action: &CloseInactiveItems, window, cx| {
                    pane.close_inactive_items(action, window, cx)
                        .detach_and_log_err(cx);
                }),
            )
            .on_action(
                cx.listener(|pane: &mut Self, action: &CloseCleanItems, window, cx| {
                    pane.close_clean_items(action, window, cx)
                        .detach_and_log_err(cx)
                }),
            )
            .on_action(cx.listener(
                |pane: &mut Self, action: &CloseItemsToTheLeft, window, cx| {
                    pane.close_items_to_the_left_by_id(None, action, window, cx)
                        .detach_and_log_err(cx)
                },
            ))
            .on_action(cx.listener(
                |pane: &mut Self, action: &CloseItemsToTheRight, window, cx| {
                    pane.close_items_to_the_right_by_id(None, action, window, cx)
                        .detach_and_log_err(cx)
                },
            ))
            .on_action(
                cx.listener(|pane: &mut Self, action: &CloseAllItems, window, cx| {
                    pane.close_all_items(action, window, cx)
                        .detach_and_log_err(cx)
                }),
            )
            .on_action(
                cx.listener(|pane: &mut Self, action: &RevealInProjectPanel, _, cx| {
                    let entry_id = action
                        .entry_id
                        .map(ProjectEntryId::from_proto)
                        .or_else(|| pane.active_item()?.project_entry_ids(cx).first().copied());
                    if let Some(entry_id) = entry_id {
                        pane.project
                            .update(cx, |_, cx| {
                                cx.emit(project::Event::RevealInProjectPanel(entry_id))
                            })
                            .ok();
                    }
                }),
            )
            .on_action(cx.listener(|_, _: &menu::Cancel, window, cx| {
                if cx.stop_active_drag(window) {
                    return;
                } else {
                    cx.propagate();
                }
            }))
            .when(self.active_item().is_some() && display_tab_bar, |pane| {
                pane.child((self.render_tab_bar.clone())(self, window, cx))
            })
            .child({
                let has_worktrees = project.read(cx).visible_worktrees(cx).next().is_some();
                // main content
                div()
                    .flex_1()
                    .relative()
                    .group("")
                    .overflow_hidden()
                    .on_drag_move::<DraggedTab>(cx.listener(Self::handle_drag_move))
                    .on_drag_move::<DraggedSelection>(cx.listener(Self::handle_drag_move))
                    .when(is_local, |div| {
                        div.on_drag_move::<ExternalPaths>(cx.listener(Self::handle_drag_move))
                    })
                    .map(|div| {
                        if let Some(item) = self.active_item() {
                            div.id("pane_placeholder")
                                .v_flex()
                                .size_full()
                                .overflow_hidden()
                                .child(self.toolbar.clone())
                                .child(item.to_any())
                        } else {
                            let placeholder = div
                                .id("pane_placeholder")
                                .h_flex()
                                .size_full()
                                .justify_center()
                                .on_click(cx.listener(
                                    move |this, event: &ClickEvent, window, cx| {
                                        if event.up.click_count == 2 {
                                            window.dispatch_action(
                                                this.double_click_dispatch_action.boxed_clone(),
                                                cx,
                                            );
                                        }
                                    },
                                ));
                            if has_worktrees {
                                placeholder
                            } else {
                                placeholder.child(
                                    Label::new("Open a file or project to get started.")
                                        .color(Color::Muted),
                                )
                            }
                        }
                    })
                    .child(
                        // drag target
                        div()
                            .invisible()
                            .absolute()
                            .bg(cx.theme().colors().drop_target_background)
                            .group_drag_over::<DraggedTab>("", |style| style.visible())
                            .group_drag_over::<DraggedSelection>("", |style| style.visible())
                            .when(is_local, |div| {
                                div.group_drag_over::<ExternalPaths>("", |style| style.visible())
                            })
                            .when_some(self.can_drop_predicate.clone(), |this, p| {
                                this.can_drop(move |a, window, cx| p(a, window, cx))
                            })
                            .on_drop(cx.listener(move |this, dragged_tab, window, cx| {
                                this.handle_tab_drop(
                                    dragged_tab,
                                    this.active_item_index(),
                                    window,
                                    cx,
                                )
                            }))
                            .on_drop(cx.listener(
                                move |this, selection: &DraggedSelection, window, cx| {
                                    this.handle_dragged_selection_drop(selection, None, window, cx)
                                },
                            ))
                            .on_drop(cx.listener(move |this, paths, window, cx| {
                                this.handle_external_paths_drop(paths, window, cx)
                            }))
                            .map(|div| {
                                let size = DefiniteLength::Fraction(0.5);
                                match self.drag_split_direction {
                                    None => div.top_0().right_0().bottom_0().left_0(),
                                    Some(SplitDirection::Up) => {
                                        div.top_0().left_0().right_0().h(size)
                                    }
                                    Some(SplitDirection::Down) => {
                                        div.left_0().bottom_0().right_0().h(size)
                                    }
                                    Some(SplitDirection::Left) => {
                                        div.top_0().left_0().bottom_0().w(size)
                                    }
                                    Some(SplitDirection::Right) => {
                                        div.top_0().bottom_0().right_0().w(size)
                                    }
                                }
                            }),
                    )
            })
            .on_mouse_down(
                MouseButton::Navigate(NavigationDirection::Back),
                cx.listener(|pane, _, window, cx| {
                    if let Some(workspace) = pane.workspace.upgrade() {
                        let pane = cx.entity().downgrade();
                        window.defer(cx, move |window, cx| {
                            workspace.update(cx, |workspace, cx| {
                                workspace.go_back(pane, window, cx).detach_and_log_err(cx)
                            })
                        })
                    }
                }),
            )
            .on_mouse_down(
                MouseButton::Navigate(NavigationDirection::Forward),
                cx.listener(|pane, _, window, cx| {
                    if let Some(workspace) = pane.workspace.upgrade() {
                        let pane = cx.entity().downgrade();
                        window.defer(cx, move |window, cx| {
                            workspace.update(cx, |workspace, cx| {
                                workspace
                                    .go_forward(pane, window, cx)
                                    .detach_and_log_err(cx)
                            })
                        })
                    }
                }),
            )
    }
}

impl ItemNavHistory {
    pub fn push<D: 'static + Send + Any>(&mut self, data: Option<D>, cx: &mut App) {
        if self
            .item
            .upgrade()
            .is_some_and(|item| item.include_in_nav_history())
        {
            self.history
                .push(data, self.item.clone(), self.is_preview, cx);
        }
    }

    pub fn pop_backward(&mut self, cx: &mut App) -> Option<NavigationEntry> {
        self.history.pop(NavigationMode::GoingBack, cx)
    }

    pub fn pop_forward(&mut self, cx: &mut App) -> Option<NavigationEntry> {
        self.history.pop(NavigationMode::GoingForward, cx)
    }
}

impl NavHistory {
    pub fn for_each_entry(
        &self,
        cx: &App,
        mut f: impl FnMut(&NavigationEntry, (ProjectPath, Option<PathBuf>)),
    ) {
        let borrowed_history = self.0.lock();
        borrowed_history
            .forward_stack
            .iter()
            .chain(borrowed_history.backward_stack.iter())
            .chain(borrowed_history.closed_stack.iter())
            .for_each(|entry| {
                if let Some(project_and_abs_path) =
                    borrowed_history.paths_by_item.get(&entry.item.id())
                {
                    f(entry, project_and_abs_path.clone());
                } else if let Some(item) = entry.item.upgrade() {
                    if let Some(path) = item.project_path(cx) {
                        f(entry, (path, None));
                    }
                }
            })
    }

    pub fn set_mode(&mut self, mode: NavigationMode) {
        self.0.lock().mode = mode;
    }

    pub fn mode(&self) -> NavigationMode {
        self.0.lock().mode
    }

    pub fn disable(&mut self) {
        self.0.lock().mode = NavigationMode::Disabled;
    }

    pub fn enable(&mut self) {
        self.0.lock().mode = NavigationMode::Normal;
    }

    pub fn pop(&mut self, mode: NavigationMode, cx: &mut App) -> Option<NavigationEntry> {
        let mut state = self.0.lock();
        let entry = match mode {
            NavigationMode::Normal | NavigationMode::Disabled | NavigationMode::ClosingItem => {
                return None;
            }
            NavigationMode::GoingBack => &mut state.backward_stack,
            NavigationMode::GoingForward => &mut state.forward_stack,
            NavigationMode::ReopeningClosedItem => &mut state.closed_stack,
        }
        .pop_back();
        if entry.is_some() {
            state.did_update(cx);
        }
        entry
    }

    pub fn push<D: 'static + Send + Any>(
        &mut self,
        data: Option<D>,
        item: Arc<dyn WeakItemHandle>,
        is_preview: bool,
        cx: &mut App,
    ) {
        let state = &mut *self.0.lock();
        match state.mode {
            NavigationMode::Disabled => {}
            NavigationMode::Normal | NavigationMode::ReopeningClosedItem => {
                if state.backward_stack.len() >= MAX_NAVIGATION_HISTORY_LEN {
                    state.backward_stack.pop_front();
                }
                state.backward_stack.push_back(NavigationEntry {
                    item,
                    data: data.map(|data| Box::new(data) as Box<dyn Any + Send>),
                    timestamp: state.next_timestamp.fetch_add(1, Ordering::SeqCst),
                    is_preview,
                });
                state.forward_stack.clear();
            }
            NavigationMode::GoingBack => {
                if state.forward_stack.len() >= MAX_NAVIGATION_HISTORY_LEN {
                    state.forward_stack.pop_front();
                }
                state.forward_stack.push_back(NavigationEntry {
                    item,
                    data: data.map(|data| Box::new(data) as Box<dyn Any + Send>),
                    timestamp: state.next_timestamp.fetch_add(1, Ordering::SeqCst),
                    is_preview,
                });
            }
            NavigationMode::GoingForward => {
                if state.backward_stack.len() >= MAX_NAVIGATION_HISTORY_LEN {
                    state.backward_stack.pop_front();
                }
                state.backward_stack.push_back(NavigationEntry {
                    item,
                    data: data.map(|data| Box::new(data) as Box<dyn Any + Send>),
                    timestamp: state.next_timestamp.fetch_add(1, Ordering::SeqCst),
                    is_preview,
                });
            }
            NavigationMode::ClosingItem => {
                if state.closed_stack.len() >= MAX_NAVIGATION_HISTORY_LEN {
                    state.closed_stack.pop_front();
                }
                state.closed_stack.push_back(NavigationEntry {
                    item,
                    data: data.map(|data| Box::new(data) as Box<dyn Any + Send>),
                    timestamp: state.next_timestamp.fetch_add(1, Ordering::SeqCst),
                    is_preview,
                });
            }
        }
        state.did_update(cx);
    }

    pub fn remove_item(&mut self, item_id: EntityId) {
        let mut state = self.0.lock();
        state.paths_by_item.remove(&item_id);
        state
            .backward_stack
            .retain(|entry| entry.item.id() != item_id);
        state
            .forward_stack
            .retain(|entry| entry.item.id() != item_id);
        state
            .closed_stack
            .retain(|entry| entry.item.id() != item_id);
    }

    pub fn path_for_item(&self, item_id: EntityId) -> Option<(ProjectPath, Option<PathBuf>)> {
        self.0.lock().paths_by_item.get(&item_id).cloned()
    }
}

impl NavHistoryState {
    pub fn did_update(&self, cx: &mut App) {
        if let Some(pane) = self.pane.upgrade() {
            cx.defer(move |cx| {
                pane.update(cx, |pane, cx| pane.history_updated(cx));
            });
        }
    }
}

fn dirty_message_for(buffer_path: Option<ProjectPath>) -> String {
    let path = buffer_path
        .as_ref()
        .and_then(|p| {
            p.path
                .to_str()
                .and_then(|s| if s.is_empty() { None } else { Some(s) })
        })
        .unwrap_or("This buffer");
    let path = truncate_and_remove_front(path, 80);
    format!("{path} contains unsaved edits. Do you want to save it?")
}

pub fn tab_details(items: &[Box<dyn ItemHandle>], _window: &Window, cx: &App) -> Vec<usize> {
    let mut tab_details = items.iter().map(|_| 0).collect::<Vec<_>>();
    let mut tab_descriptions = HashMap::default();
    let mut done = false;
    while !done {
        done = true;

        // Store item indices by their tab description.
        for (ix, (item, detail)) in items.iter().zip(&tab_details).enumerate() {
            let description = item.tab_content_text(*detail, cx);
            if *detail == 0 || description != item.tab_content_text(detail - 1, cx) {
                tab_descriptions
                    .entry(description)
                    .or_insert(Vec::new())
                    .push(ix);
            }
        }

        // If two or more items have the same tab description, increase their level
        // of detail and try again.
        for (_, item_ixs) in tab_descriptions.drain() {
            if item_ixs.len() > 1 {
                done = false;
                for ix in item_ixs {
                    tab_details[ix] += 1;
                }
            }
        }
    }

    tab_details
}

pub fn render_item_indicator(item: Box<dyn ItemHandle>, cx: &App) -> Option<Indicator> {
    maybe!({
        let indicator_color = match (item.has_conflict(cx), item.is_dirty(cx)) {
            (true, _) => Color::Warning,
            (_, true) => Color::Accent,
            (false, false) => return None,
        };

        Some(Indicator::dot().color(indicator_color))
    })
}

impl Render for DraggedTab {
    fn render(&mut self, window: &mut Window, cx: &mut Context<Self>) -> impl IntoElement {
        let ui_font = ThemeSettings::get_global(cx).ui_font.clone();
        let label = self.item.tab_content(
            TabContentParams {
                detail: Some(self.detail),
                selected: false,
                preview: false,
                deemphasized: false,
            },
            window,
            cx,
        );
        Tab::new("")
            .toggle_state(self.is_active)
            .child(label)
            .render(window, cx)
            .font(ui_font)
    }
<<<<<<< HEAD
=======
}

#[cfg(test)]
mod tests {
    use std::num::NonZero;

    use super::*;
    use crate::item::test::{TestItem, TestProjectItem};
    use gpui::{TestAppContext, VisualTestContext};
    use project::FakeFs;
    use settings::SettingsStore;
    use theme::LoadThemes;
    use util::TryFutureExt;

    #[gpui::test]
    async fn test_add_item_capped_to_max_tabs(cx: &mut TestAppContext) {
        init_test(cx);
        let fs = FakeFs::new(cx.executor());

        let project = Project::test(fs, None, cx).await;
        let (workspace, cx) =
            cx.add_window_view(|window, cx| Workspace::test_new(project.clone(), window, cx));
        let pane = workspace.read_with(cx, |workspace, _| workspace.active_pane().clone());

        for i in 0..7 {
            add_labeled_item(&pane, format!("{}", i).as_str(), false, cx);
        }
        set_max_tabs(cx, Some(5));
        add_labeled_item(&pane, "7", false, cx);
        // Remove items to respect the max tab cap.
        assert_item_labels(&pane, ["3", "4", "5", "6", "7*"], cx);
        pane.update_in(cx, |pane, window, cx| {
            pane.activate_item(0, false, false, window, cx);
        });
        add_labeled_item(&pane, "X", false, cx);
        // Respect activation order.
        assert_item_labels(&pane, ["3", "X*", "5", "6", "7"], cx);

        for i in 0..7 {
            add_labeled_item(&pane, format!("D{}", i).as_str(), true, cx);
        }
        // Keeps dirty items, even over max tab cap.
        assert_item_labels(
            &pane,
            ["D0^", "D1^", "D2^", "D3^", "D4^", "D5^", "D6*^"],
            cx,
        );

        set_max_tabs(cx, None);
        for i in 0..7 {
            add_labeled_item(&pane, format!("N{}", i).as_str(), false, cx);
        }
        // No cap when max tabs is None.
        assert_item_labels(
            &pane,
            [
                "D0^", "D1^", "D2^", "D3^", "D4^", "D5^", "D6^", "N0", "N1", "N2", "N3", "N4",
                "N5", "N6*",
            ],
            cx,
        );
    }

    #[gpui::test]
    async fn test_allow_pinning_dirty_item_at_max_tabs(cx: &mut TestAppContext) {
        init_test(cx);
        let fs = FakeFs::new(cx.executor());

        let project = Project::test(fs, None, cx).await;
        let (workspace, cx) =
            cx.add_window_view(|window, cx| Workspace::test_new(project.clone(), window, cx));
        let pane = workspace.read_with(cx, |workspace, _| workspace.active_pane().clone());

        set_max_tabs(cx, Some(1));
        let item_a = add_labeled_item(&pane, "A", true, cx);

        pane.update_in(cx, |pane, window, cx| {
            let ix = pane.index_for_item_id(item_a.item_id()).unwrap();
            pane.pin_tab_at(ix, window, cx);
        });
        assert_item_labels(&pane, ["A*^!"], cx);
    }

    #[gpui::test]
    async fn test_allow_pinning_non_dirty_item_at_max_tabs(cx: &mut TestAppContext) {
        init_test(cx);
        let fs = FakeFs::new(cx.executor());

        let project = Project::test(fs, None, cx).await;
        let (workspace, cx) =
            cx.add_window_view(|window, cx| Workspace::test_new(project.clone(), window, cx));
        let pane = workspace.read_with(cx, |workspace, _| workspace.active_pane().clone());

        set_max_tabs(cx, Some(1));
        let item_a = add_labeled_item(&pane, "A", false, cx);

        pane.update_in(cx, |pane, window, cx| {
            let ix = pane.index_for_item_id(item_a.item_id()).unwrap();
            pane.pin_tab_at(ix, window, cx);
        });
        assert_item_labels(&pane, ["A*!"], cx);
    }

    #[gpui::test]
    async fn test_pin_tabs_incrementally_at_max_capacity(cx: &mut TestAppContext) {
        init_test(cx);
        let fs = FakeFs::new(cx.executor());

        let project = Project::test(fs, None, cx).await;
        let (workspace, cx) =
            cx.add_window_view(|window, cx| Workspace::test_new(project.clone(), window, cx));
        let pane = workspace.read_with(cx, |workspace, _| workspace.active_pane().clone());

        set_max_tabs(cx, Some(3));

        let item_a = add_labeled_item(&pane, "A", false, cx);
        assert_item_labels(&pane, ["A*"], cx);

        pane.update_in(cx, |pane, window, cx| {
            let ix = pane.index_for_item_id(item_a.item_id()).unwrap();
            pane.pin_tab_at(ix, window, cx);
        });
        assert_item_labels(&pane, ["A*!"], cx);

        let item_b = add_labeled_item(&pane, "B", false, cx);
        assert_item_labels(&pane, ["A!", "B*"], cx);

        pane.update_in(cx, |pane, window, cx| {
            let ix = pane.index_for_item_id(item_b.item_id()).unwrap();
            pane.pin_tab_at(ix, window, cx);
        });
        assert_item_labels(&pane, ["A!", "B*!"], cx);

        let item_c = add_labeled_item(&pane, "C", false, cx);
        assert_item_labels(&pane, ["A!", "B!", "C*"], cx);

        pane.update_in(cx, |pane, window, cx| {
            let ix = pane.index_for_item_id(item_c.item_id()).unwrap();
            pane.pin_tab_at(ix, window, cx);
        });
        assert_item_labels(&pane, ["A!", "B!", "C*!"], cx);
    }

    #[gpui::test]
    async fn test_pin_tabs_left_to_right_after_opening_at_max_capacity(cx: &mut TestAppContext) {
        init_test(cx);
        let fs = FakeFs::new(cx.executor());

        let project = Project::test(fs, None, cx).await;
        let (workspace, cx) =
            cx.add_window_view(|window, cx| Workspace::test_new(project.clone(), window, cx));
        let pane = workspace.read_with(cx, |workspace, _| workspace.active_pane().clone());

        set_max_tabs(cx, Some(3));

        let item_a = add_labeled_item(&pane, "A", false, cx);
        assert_item_labels(&pane, ["A*"], cx);

        let item_b = add_labeled_item(&pane, "B", false, cx);
        assert_item_labels(&pane, ["A", "B*"], cx);

        let item_c = add_labeled_item(&pane, "C", false, cx);
        assert_item_labels(&pane, ["A", "B", "C*"], cx);

        pane.update_in(cx, |pane, window, cx| {
            let ix = pane.index_for_item_id(item_a.item_id()).unwrap();
            pane.pin_tab_at(ix, window, cx);
        });
        assert_item_labels(&pane, ["A!", "B", "C*"], cx);

        pane.update_in(cx, |pane, window, cx| {
            let ix = pane.index_for_item_id(item_b.item_id()).unwrap();
            pane.pin_tab_at(ix, window, cx);
        });
        assert_item_labels(&pane, ["A!", "B!", "C*"], cx);

        pane.update_in(cx, |pane, window, cx| {
            let ix = pane.index_for_item_id(item_c.item_id()).unwrap();
            pane.pin_tab_at(ix, window, cx);
        });
        assert_item_labels(&pane, ["A!", "B!", "C*!"], cx);
    }

    #[gpui::test]
    async fn test_pin_tabs_right_to_left_after_opening_at_max_capacity(cx: &mut TestAppContext) {
        init_test(cx);
        let fs = FakeFs::new(cx.executor());

        let project = Project::test(fs, None, cx).await;
        let (workspace, cx) =
            cx.add_window_view(|window, cx| Workspace::test_new(project.clone(), window, cx));
        let pane = workspace.read_with(cx, |workspace, _| workspace.active_pane().clone());

        set_max_tabs(cx, Some(3));

        let item_a = add_labeled_item(&pane, "A", false, cx);
        assert_item_labels(&pane, ["A*"], cx);

        let item_b = add_labeled_item(&pane, "B", false, cx);
        assert_item_labels(&pane, ["A", "B*"], cx);

        let item_c = add_labeled_item(&pane, "C", false, cx);
        assert_item_labels(&pane, ["A", "B", "C*"], cx);

        pane.update_in(cx, |pane, window, cx| {
            let ix = pane.index_for_item_id(item_c.item_id()).unwrap();
            pane.pin_tab_at(ix, window, cx);
        });
        assert_item_labels(&pane, ["C*!", "A", "B"], cx);

        pane.update_in(cx, |pane, window, cx| {
            let ix = pane.index_for_item_id(item_b.item_id()).unwrap();
            pane.pin_tab_at(ix, window, cx);
        });
        assert_item_labels(&pane, ["C*!", "B!", "A"], cx);

        pane.update_in(cx, |pane, window, cx| {
            let ix = pane.index_for_item_id(item_a.item_id()).unwrap();
            pane.pin_tab_at(ix, window, cx);
        });
        assert_item_labels(&pane, ["C*!", "B!", "A!"], cx);
    }

    #[gpui::test]
    async fn test_pinned_tabs_never_closed_at_max_tabs(cx: &mut TestAppContext) {
        init_test(cx);
        let fs = FakeFs::new(cx.executor());

        let project = Project::test(fs, None, cx).await;
        let (workspace, cx) =
            cx.add_window_view(|window, cx| Workspace::test_new(project.clone(), window, cx));
        let pane = workspace.read_with(cx, |workspace, _| workspace.active_pane().clone());

        let item_a = add_labeled_item(&pane, "A", false, cx);
        pane.update_in(cx, |pane, window, cx| {
            let ix = pane.index_for_item_id(item_a.item_id()).unwrap();
            pane.pin_tab_at(ix, window, cx);
        });

        let item_b = add_labeled_item(&pane, "B", false, cx);
        pane.update_in(cx, |pane, window, cx| {
            let ix = pane.index_for_item_id(item_b.item_id()).unwrap();
            pane.pin_tab_at(ix, window, cx);
        });

        add_labeled_item(&pane, "C", false, cx);
        add_labeled_item(&pane, "D", false, cx);
        add_labeled_item(&pane, "E", false, cx);
        assert_item_labels(&pane, ["A!", "B!", "C", "D", "E*"], cx);

        set_max_tabs(cx, Some(3));
        add_labeled_item(&pane, "F", false, cx);
        assert_item_labels(&pane, ["A!", "B!", "F*"], cx);

        add_labeled_item(&pane, "G", false, cx);
        assert_item_labels(&pane, ["A!", "B!", "G*"], cx);

        add_labeled_item(&pane, "H", false, cx);
        assert_item_labels(&pane, ["A!", "B!", "H*"], cx);
    }

    #[gpui::test]
    async fn test_always_allows_one_unpinned_item_over_max_tabs_regardless_of_pinned_count(
        cx: &mut TestAppContext,
    ) {
        init_test(cx);
        let fs = FakeFs::new(cx.executor());

        let project = Project::test(fs, None, cx).await;
        let (workspace, cx) =
            cx.add_window_view(|window, cx| Workspace::test_new(project.clone(), window, cx));
        let pane = workspace.read_with(cx, |workspace, _| workspace.active_pane().clone());

        set_max_tabs(cx, Some(3));

        let item_a = add_labeled_item(&pane, "A", false, cx);
        pane.update_in(cx, |pane, window, cx| {
            let ix = pane.index_for_item_id(item_a.item_id()).unwrap();
            pane.pin_tab_at(ix, window, cx);
        });

        let item_b = add_labeled_item(&pane, "B", false, cx);
        pane.update_in(cx, |pane, window, cx| {
            let ix = pane.index_for_item_id(item_b.item_id()).unwrap();
            pane.pin_tab_at(ix, window, cx);
        });

        let item_c = add_labeled_item(&pane, "C", false, cx);
        pane.update_in(cx, |pane, window, cx| {
            let ix = pane.index_for_item_id(item_c.item_id()).unwrap();
            pane.pin_tab_at(ix, window, cx);
        });

        assert_item_labels(&pane, ["A!", "B!", "C*!"], cx);

        let item_d = add_labeled_item(&pane, "D", false, cx);
        assert_item_labels(&pane, ["A!", "B!", "C!", "D*"], cx);

        pane.update_in(cx, |pane, window, cx| {
            let ix = pane.index_for_item_id(item_d.item_id()).unwrap();
            pane.pin_tab_at(ix, window, cx);
        });
        assert_item_labels(&pane, ["A!", "B!", "C!", "D*!"], cx);

        add_labeled_item(&pane, "E", false, cx);
        assert_item_labels(&pane, ["A!", "B!", "C!", "D!", "E*"], cx);

        add_labeled_item(&pane, "F", false, cx);
        assert_item_labels(&pane, ["A!", "B!", "C!", "D!", "F*"], cx);
    }

    #[gpui::test]
    async fn test_can_open_one_item_when_all_tabs_are_dirty_at_max(cx: &mut TestAppContext) {
        init_test(cx);
        let fs = FakeFs::new(cx.executor());

        let project = Project::test(fs, None, cx).await;
        let (workspace, cx) =
            cx.add_window_view(|window, cx| Workspace::test_new(project.clone(), window, cx));
        let pane = workspace.read_with(cx, |workspace, _| workspace.active_pane().clone());

        set_max_tabs(cx, Some(3));

        add_labeled_item(&pane, "A", true, cx);
        assert_item_labels(&pane, ["A*^"], cx);

        add_labeled_item(&pane, "B", true, cx);
        assert_item_labels(&pane, ["A^", "B*^"], cx);

        add_labeled_item(&pane, "C", true, cx);
        assert_item_labels(&pane, ["A^", "B^", "C*^"], cx);

        add_labeled_item(&pane, "D", false, cx);
        assert_item_labels(&pane, ["A^", "B^", "C^", "D*"], cx);

        add_labeled_item(&pane, "E", false, cx);
        assert_item_labels(&pane, ["A^", "B^", "C^", "E*"], cx);

        add_labeled_item(&pane, "F", false, cx);
        assert_item_labels(&pane, ["A^", "B^", "C^", "F*"], cx);

        add_labeled_item(&pane, "G", true, cx);
        assert_item_labels(&pane, ["A^", "B^", "C^", "G*^"], cx);
    }

    #[gpui::test]
    async fn test_toggle_pin_tab(cx: &mut TestAppContext) {
        init_test(cx);
        let fs = FakeFs::new(cx.executor());

        let project = Project::test(fs, None, cx).await;
        let (workspace, cx) =
            cx.add_window_view(|window, cx| Workspace::test_new(project.clone(), window, cx));
        let pane = workspace.read_with(cx, |workspace, _| workspace.active_pane().clone());

        set_labeled_items(&pane, ["A", "B*", "C"], cx);
        assert_item_labels(&pane, ["A", "B*", "C"], cx);

        pane.update_in(cx, |pane, window, cx| {
            pane.toggle_pin_tab(&TogglePinTab, window, cx);
        });
        assert_item_labels(&pane, ["B*!", "A", "C"], cx);

        pane.update_in(cx, |pane, window, cx| {
            pane.toggle_pin_tab(&TogglePinTab, window, cx);
        });
        assert_item_labels(&pane, ["B*", "A", "C"], cx);
    }

    #[gpui::test]
    async fn test_pinning_active_tab_without_position_change_maintains_focus(
        cx: &mut TestAppContext,
    ) {
        init_test(cx);
        let fs = FakeFs::new(cx.executor());

        let project = Project::test(fs, None, cx).await;
        let (workspace, cx) =
            cx.add_window_view(|window, cx| Workspace::test_new(project.clone(), window, cx));
        let pane = workspace.read_with(cx, |workspace, _| workspace.active_pane().clone());

        // Add A
        let item_a = add_labeled_item(&pane, "A", false, cx);
        assert_item_labels(&pane, ["A*"], cx);

        // Add B
        add_labeled_item(&pane, "B", false, cx);
        assert_item_labels(&pane, ["A", "B*"], cx);

        // Activate A again
        pane.update_in(cx, |pane, window, cx| {
            let ix = pane.index_for_item_id(item_a.item_id()).unwrap();
            pane.activate_item(ix, true, true, window, cx);
        });
        assert_item_labels(&pane, ["A*", "B"], cx);

        // Pin A - remains active
        pane.update_in(cx, |pane, window, cx| {
            let ix = pane.index_for_item_id(item_a.item_id()).unwrap();
            pane.pin_tab_at(ix, window, cx);
        });
        assert_item_labels(&pane, ["A*!", "B"], cx);

        // Unpin A - remain active
        pane.update_in(cx, |pane, window, cx| {
            let ix = pane.index_for_item_id(item_a.item_id()).unwrap();
            pane.unpin_tab_at(ix, window, cx);
        });
        assert_item_labels(&pane, ["A*", "B"], cx);
    }

    #[gpui::test]
    async fn test_pinning_active_tab_with_position_change_maintains_focus(cx: &mut TestAppContext) {
        init_test(cx);
        let fs = FakeFs::new(cx.executor());

        let project = Project::test(fs, None, cx).await;
        let (workspace, cx) =
            cx.add_window_view(|window, cx| Workspace::test_new(project.clone(), window, cx));
        let pane = workspace.read_with(cx, |workspace, _| workspace.active_pane().clone());

        // Add A, B, C
        add_labeled_item(&pane, "A", false, cx);
        add_labeled_item(&pane, "B", false, cx);
        let item_c = add_labeled_item(&pane, "C", false, cx);
        assert_item_labels(&pane, ["A", "B", "C*"], cx);

        // Pin C - moves to pinned area, remains active
        pane.update_in(cx, |pane, window, cx| {
            let ix = pane.index_for_item_id(item_c.item_id()).unwrap();
            pane.pin_tab_at(ix, window, cx);
        });
        assert_item_labels(&pane, ["C*!", "A", "B"], cx);

        // Unpin C - moves after pinned area, remains active
        pane.update_in(cx, |pane, window, cx| {
            let ix = pane.index_for_item_id(item_c.item_id()).unwrap();
            pane.unpin_tab_at(ix, window, cx);
        });
        assert_item_labels(&pane, ["C*", "A", "B"], cx);
    }

    #[gpui::test]
    async fn test_pinning_inactive_tab_without_position_change_preserves_existing_focus(
        cx: &mut TestAppContext,
    ) {
        init_test(cx);
        let fs = FakeFs::new(cx.executor());

        let project = Project::test(fs, None, cx).await;
        let (workspace, cx) =
            cx.add_window_view(|window, cx| Workspace::test_new(project.clone(), window, cx));
        let pane = workspace.read_with(cx, |workspace, _| workspace.active_pane().clone());

        // Add A, B
        let item_a = add_labeled_item(&pane, "A", false, cx);
        add_labeled_item(&pane, "B", false, cx);
        assert_item_labels(&pane, ["A", "B*"], cx);

        // Pin A - already in pinned area, B remains active
        pane.update_in(cx, |pane, window, cx| {
            let ix = pane.index_for_item_id(item_a.item_id()).unwrap();
            pane.pin_tab_at(ix, window, cx);
        });
        assert_item_labels(&pane, ["A!", "B*"], cx);

        // Unpin A - stays in place, B remains active
        pane.update_in(cx, |pane, window, cx| {
            let ix = pane.index_for_item_id(item_a.item_id()).unwrap();
            pane.unpin_tab_at(ix, window, cx);
        });
        assert_item_labels(&pane, ["A", "B*"], cx);
    }

    #[gpui::test]
    async fn test_pinning_inactive_tab_with_position_change_preserves_existing_focus(
        cx: &mut TestAppContext,
    ) {
        init_test(cx);
        let fs = FakeFs::new(cx.executor());

        let project = Project::test(fs, None, cx).await;
        let (workspace, cx) =
            cx.add_window_view(|window, cx| Workspace::test_new(project.clone(), window, cx));
        let pane = workspace.read_with(cx, |workspace, _| workspace.active_pane().clone());

        // Add A, B, C
        add_labeled_item(&pane, "A", false, cx);
        let item_b = add_labeled_item(&pane, "B", false, cx);
        let item_c = add_labeled_item(&pane, "C", false, cx);
        assert_item_labels(&pane, ["A", "B", "C*"], cx);

        // Activate B
        pane.update_in(cx, |pane, window, cx| {
            let ix = pane.index_for_item_id(item_b.item_id()).unwrap();
            pane.activate_item(ix, true, true, window, cx);
        });
        assert_item_labels(&pane, ["A", "B*", "C"], cx);

        // Pin C - moves to pinned area, B remains active
        pane.update_in(cx, |pane, window, cx| {
            let ix = pane.index_for_item_id(item_c.item_id()).unwrap();
            pane.pin_tab_at(ix, window, cx);
        });
        assert_item_labels(&pane, ["C!", "A", "B*"], cx);

        // Unpin C - moves after pinned area, B remains active
        pane.update_in(cx, |pane, window, cx| {
            let ix = pane.index_for_item_id(item_c.item_id()).unwrap();
            pane.unpin_tab_at(ix, window, cx);
        });
        assert_item_labels(&pane, ["C", "A", "B*"], cx);
    }

    #[gpui::test]
    async fn test_drag_unpinned_tab_to_split_creates_pane_with_unpinned_tab(
        cx: &mut TestAppContext,
    ) {
        init_test(cx);
        let fs = FakeFs::new(cx.executor());

        let project = Project::test(fs, None, cx).await;
        let (workspace, cx) =
            cx.add_window_view(|window, cx| Workspace::test_new(project.clone(), window, cx));
        let pane_a = workspace.read_with(cx, |workspace, _| workspace.active_pane().clone());

        // Add A, B. Pin B. Activate A
        let item_a = add_labeled_item(&pane_a, "A", false, cx);
        let item_b = add_labeled_item(&pane_a, "B", false, cx);

        pane_a.update_in(cx, |pane, window, cx| {
            let ix = pane.index_for_item_id(item_b.item_id()).unwrap();
            pane.pin_tab_at(ix, window, cx);

            let ix = pane.index_for_item_id(item_a.item_id()).unwrap();
            pane.activate_item(ix, true, true, window, cx);
        });

        // Drag A to create new split
        pane_a.update_in(cx, |pane, window, cx| {
            pane.drag_split_direction = Some(SplitDirection::Right);

            let dragged_tab = DraggedTab {
                pane: pane_a.clone(),
                item: item_a.boxed_clone(),
                ix: 0,
                detail: 0,
                is_active: true,
            };
            pane.handle_tab_drop(&dragged_tab, 0, window, cx);
        });

        // A should be moved to new pane. B should remain pinned, A should not be pinned
        let (pane_a, pane_b) = workspace.read_with(cx, |workspace, _| {
            let panes = workspace.panes();
            (panes[0].clone(), panes[1].clone())
        });
        assert_item_labels(&pane_a, ["B*!"], cx);
        assert_item_labels(&pane_b, ["A*"], cx);
    }

    #[gpui::test]
    async fn test_drag_pinned_tab_to_split_creates_pane_with_pinned_tab(cx: &mut TestAppContext) {
        init_test(cx);
        let fs = FakeFs::new(cx.executor());

        let project = Project::test(fs, None, cx).await;
        let (workspace, cx) =
            cx.add_window_view(|window, cx| Workspace::test_new(project.clone(), window, cx));
        let pane_a = workspace.read_with(cx, |workspace, _| workspace.active_pane().clone());

        // Add A, B. Pin both. Activate A
        let item_a = add_labeled_item(&pane_a, "A", false, cx);
        let item_b = add_labeled_item(&pane_a, "B", false, cx);

        pane_a.update_in(cx, |pane, window, cx| {
            let ix = pane.index_for_item_id(item_a.item_id()).unwrap();
            pane.pin_tab_at(ix, window, cx);

            let ix = pane.index_for_item_id(item_b.item_id()).unwrap();
            pane.pin_tab_at(ix, window, cx);

            let ix = pane.index_for_item_id(item_a.item_id()).unwrap();
            pane.activate_item(ix, true, true, window, cx);
        });
        assert_item_labels(&pane_a, ["A*!", "B!"], cx);

        // Drag A to create new split
        pane_a.update_in(cx, |pane, window, cx| {
            pane.drag_split_direction = Some(SplitDirection::Right);

            let dragged_tab = DraggedTab {
                pane: pane_a.clone(),
                item: item_a.boxed_clone(),
                ix: 0,
                detail: 0,
                is_active: true,
            };
            pane.handle_tab_drop(&dragged_tab, 0, window, cx);
        });

        // A should be moved to new pane. Both A and B should still be pinned
        let (pane_a, pane_b) = workspace.read_with(cx, |workspace, _| {
            let panes = workspace.panes();
            (panes[0].clone(), panes[1].clone())
        });
        assert_item_labels(&pane_a, ["B*!"], cx);
        assert_item_labels(&pane_b, ["A*!"], cx);
    }

    #[gpui::test]
    async fn test_drag_pinned_tab_into_existing_panes_pinned_region(cx: &mut TestAppContext) {
        init_test(cx);
        let fs = FakeFs::new(cx.executor());

        let project = Project::test(fs, None, cx).await;
        let (workspace, cx) =
            cx.add_window_view(|window, cx| Workspace::test_new(project.clone(), window, cx));
        let pane_a = workspace.read_with(cx, |workspace, _| workspace.active_pane().clone());

        // Add A to pane A and pin
        let item_a = add_labeled_item(&pane_a, "A", false, cx);
        pane_a.update_in(cx, |pane, window, cx| {
            let ix = pane.index_for_item_id(item_a.item_id()).unwrap();
            pane.pin_tab_at(ix, window, cx);
        });
        assert_item_labels(&pane_a, ["A*!"], cx);

        // Add B to pane B and pin
        let pane_b = workspace.update_in(cx, |workspace, window, cx| {
            workspace.split_pane(pane_a.clone(), SplitDirection::Right, window, cx)
        });
        let item_b = add_labeled_item(&pane_b, "B", false, cx);
        pane_b.update_in(cx, |pane, window, cx| {
            let ix = pane.index_for_item_id(item_b.item_id()).unwrap();
            pane.pin_tab_at(ix, window, cx);
        });
        assert_item_labels(&pane_b, ["B*!"], cx);

        // Move A from pane A to pane B's pinned region
        pane_b.update_in(cx, |pane, window, cx| {
            let dragged_tab = DraggedTab {
                pane: pane_a.clone(),
                item: item_a.boxed_clone(),
                ix: 0,
                detail: 0,
                is_active: true,
            };
            pane.handle_tab_drop(&dragged_tab, 0, window, cx);
        });

        // A should stay pinned
        assert_item_labels(&pane_a, [], cx);
        assert_item_labels(&pane_b, ["A*!", "B!"], cx);
    }

    #[gpui::test]
    async fn test_drag_pinned_tab_into_existing_panes_unpinned_region(cx: &mut TestAppContext) {
        init_test(cx);
        let fs = FakeFs::new(cx.executor());

        let project = Project::test(fs, None, cx).await;
        let (workspace, cx) =
            cx.add_window_view(|window, cx| Workspace::test_new(project.clone(), window, cx));
        let pane_a = workspace.read_with(cx, |workspace, _| workspace.active_pane().clone());

        // Add A to pane A and pin
        let item_a = add_labeled_item(&pane_a, "A", false, cx);
        pane_a.update_in(cx, |pane, window, cx| {
            let ix = pane.index_for_item_id(item_a.item_id()).unwrap();
            pane.pin_tab_at(ix, window, cx);
        });
        assert_item_labels(&pane_a, ["A*!"], cx);

        // Create pane B with pinned item B
        let pane_b = workspace.update_in(cx, |workspace, window, cx| {
            workspace.split_pane(pane_a.clone(), SplitDirection::Right, window, cx)
        });
        let item_b = add_labeled_item(&pane_b, "B", false, cx);
        assert_item_labels(&pane_b, ["B*"], cx);

        pane_b.update_in(cx, |pane, window, cx| {
            let ix = pane.index_for_item_id(item_b.item_id()).unwrap();
            pane.pin_tab_at(ix, window, cx);
        });
        assert_item_labels(&pane_b, ["B*!"], cx);

        // Move A from pane A to pane B's unpinned region
        pane_b.update_in(cx, |pane, window, cx| {
            let dragged_tab = DraggedTab {
                pane: pane_a.clone(),
                item: item_a.boxed_clone(),
                ix: 0,
                detail: 0,
                is_active: true,
            };
            pane.handle_tab_drop(&dragged_tab, 1, window, cx);
        });

        // A should become pinned
        assert_item_labels(&pane_a, [], cx);
        assert_item_labels(&pane_b, ["B!", "A*"], cx);
    }

    #[gpui::test]
    async fn test_drag_pinned_tab_into_existing_panes_first_position_with_no_pinned_tabs(
        cx: &mut TestAppContext,
    ) {
        init_test(cx);
        let fs = FakeFs::new(cx.executor());

        let project = Project::test(fs, None, cx).await;
        let (workspace, cx) =
            cx.add_window_view(|window, cx| Workspace::test_new(project.clone(), window, cx));
        let pane_a = workspace.read_with(cx, |workspace, _| workspace.active_pane().clone());

        // Add A to pane A and pin
        let item_a = add_labeled_item(&pane_a, "A", false, cx);
        pane_a.update_in(cx, |pane, window, cx| {
            let ix = pane.index_for_item_id(item_a.item_id()).unwrap();
            pane.pin_tab_at(ix, window, cx);
        });
        assert_item_labels(&pane_a, ["A*!"], cx);

        // Add B to pane B
        let pane_b = workspace.update_in(cx, |workspace, window, cx| {
            workspace.split_pane(pane_a.clone(), SplitDirection::Right, window, cx)
        });
        add_labeled_item(&pane_b, "B", false, cx);
        assert_item_labels(&pane_b, ["B*"], cx);

        // Move A from pane A to position 0 in pane B, indicating it should stay pinned
        pane_b.update_in(cx, |pane, window, cx| {
            let dragged_tab = DraggedTab {
                pane: pane_a.clone(),
                item: item_a.boxed_clone(),
                ix: 0,
                detail: 0,
                is_active: true,
            };
            pane.handle_tab_drop(&dragged_tab, 0, window, cx);
        });

        // A should stay pinned
        assert_item_labels(&pane_a, [], cx);
        assert_item_labels(&pane_b, ["A*!", "B"], cx);
    }

    #[gpui::test]
    async fn test_drag_pinned_tab_into_existing_pane_at_max_capacity_closes_unpinned_tabs(
        cx: &mut TestAppContext,
    ) {
        init_test(cx);
        let fs = FakeFs::new(cx.executor());

        let project = Project::test(fs, None, cx).await;
        let (workspace, cx) =
            cx.add_window_view(|window, cx| Workspace::test_new(project.clone(), window, cx));
        let pane_a = workspace.read_with(cx, |workspace, _| workspace.active_pane().clone());
        set_max_tabs(cx, Some(2));

        // Add A, B to pane A. Pin both
        let item_a = add_labeled_item(&pane_a, "A", false, cx);
        let item_b = add_labeled_item(&pane_a, "B", false, cx);
        pane_a.update_in(cx, |pane, window, cx| {
            let ix = pane.index_for_item_id(item_a.item_id()).unwrap();
            pane.pin_tab_at(ix, window, cx);

            let ix = pane.index_for_item_id(item_b.item_id()).unwrap();
            pane.pin_tab_at(ix, window, cx);
        });
        assert_item_labels(&pane_a, ["A!", "B*!"], cx);

        // Add C, D to pane B. Pin both
        let pane_b = workspace.update_in(cx, |workspace, window, cx| {
            workspace.split_pane(pane_a.clone(), SplitDirection::Right, window, cx)
        });
        let item_c = add_labeled_item(&pane_b, "C", false, cx);
        let item_d = add_labeled_item(&pane_b, "D", false, cx);
        pane_b.update_in(cx, |pane, window, cx| {
            let ix = pane.index_for_item_id(item_c.item_id()).unwrap();
            pane.pin_tab_at(ix, window, cx);

            let ix = pane.index_for_item_id(item_d.item_id()).unwrap();
            pane.pin_tab_at(ix, window, cx);
        });
        assert_item_labels(&pane_b, ["C!", "D*!"], cx);

        // Add a third unpinned item to pane B (exceeds max tabs), but is allowed,
        // as we allow 1 tab over max if the others are pinned or dirty
        add_labeled_item(&pane_b, "E", false, cx);
        assert_item_labels(&pane_b, ["C!", "D!", "E*"], cx);

        // Drag pinned A from pane A to position 0 in pane B
        pane_b.update_in(cx, |pane, window, cx| {
            let dragged_tab = DraggedTab {
                pane: pane_a.clone(),
                item: item_a.boxed_clone(),
                ix: 0,
                detail: 0,
                is_active: true,
            };
            pane.handle_tab_drop(&dragged_tab, 0, window, cx);
        });

        // E (unpinned) should be closed, leaving 3 pinned items
        assert_item_labels(&pane_a, ["B*!"], cx);
        assert_item_labels(&pane_b, ["A*!", "C!", "D!"], cx);
    }

    #[gpui::test]
    async fn test_drag_last_pinned_tab_to_same_position_stays_pinned(cx: &mut TestAppContext) {
        init_test(cx);
        let fs = FakeFs::new(cx.executor());

        let project = Project::test(fs, None, cx).await;
        let (workspace, cx) =
            cx.add_window_view(|window, cx| Workspace::test_new(project.clone(), window, cx));
        let pane_a = workspace.read_with(cx, |workspace, _| workspace.active_pane().clone());

        // Add A to pane A and pin it
        let item_a = add_labeled_item(&pane_a, "A", false, cx);
        pane_a.update_in(cx, |pane, window, cx| {
            let ix = pane.index_for_item_id(item_a.item_id()).unwrap();
            pane.pin_tab_at(ix, window, cx);
        });
        assert_item_labels(&pane_a, ["A*!"], cx);

        // Drag pinned A to position 1 (directly to the right) in the same pane
        pane_a.update_in(cx, |pane, window, cx| {
            let dragged_tab = DraggedTab {
                pane: pane_a.clone(),
                item: item_a.boxed_clone(),
                ix: 0,
                detail: 0,
                is_active: true,
            };
            pane.handle_tab_drop(&dragged_tab, 1, window, cx);
        });

        // A should still be pinned and active
        assert_item_labels(&pane_a, ["A*!"], cx);
    }

    #[gpui::test]
    async fn test_drag_pinned_tab_beyond_last_pinned_tab_in_same_pane_stays_pinned(
        cx: &mut TestAppContext,
    ) {
        init_test(cx);
        let fs = FakeFs::new(cx.executor());

        let project = Project::test(fs, None, cx).await;
        let (workspace, cx) =
            cx.add_window_view(|window, cx| Workspace::test_new(project.clone(), window, cx));
        let pane_a = workspace.read_with(cx, |workspace, _| workspace.active_pane().clone());

        // Add A, B to pane A and pin both
        let item_a = add_labeled_item(&pane_a, "A", false, cx);
        let item_b = add_labeled_item(&pane_a, "B", false, cx);
        pane_a.update_in(cx, |pane, window, cx| {
            let ix = pane.index_for_item_id(item_a.item_id()).unwrap();
            pane.pin_tab_at(ix, window, cx);

            let ix = pane.index_for_item_id(item_b.item_id()).unwrap();
            pane.pin_tab_at(ix, window, cx);
        });
        assert_item_labels(&pane_a, ["A!", "B*!"], cx);

        // Drag pinned A right of B in the same pane
        pane_a.update_in(cx, |pane, window, cx| {
            let dragged_tab = DraggedTab {
                pane: pane_a.clone(),
                item: item_a.boxed_clone(),
                ix: 0,
                detail: 0,
                is_active: true,
            };
            pane.handle_tab_drop(&dragged_tab, 2, window, cx);
        });

        // A stays pinned
        assert_item_labels(&pane_a, ["B!", "A*!"], cx);
    }

    #[gpui::test]
    async fn test_drag_pinned_tab_beyond_unpinned_tab_in_same_pane_becomes_unpinned(
        cx: &mut TestAppContext,
    ) {
        init_test(cx);
        let fs = FakeFs::new(cx.executor());

        let project = Project::test(fs, None, cx).await;
        let (workspace, cx) =
            cx.add_window_view(|window, cx| Workspace::test_new(project.clone(), window, cx));
        let pane_a = workspace.read_with(cx, |workspace, _| workspace.active_pane().clone());

        // Add A, B to pane A and pin A
        let item_a = add_labeled_item(&pane_a, "A", false, cx);
        add_labeled_item(&pane_a, "B", false, cx);
        pane_a.update_in(cx, |pane, window, cx| {
            let ix = pane.index_for_item_id(item_a.item_id()).unwrap();
            pane.pin_tab_at(ix, window, cx);
        });
        assert_item_labels(&pane_a, ["A!", "B*"], cx);

        // Drag pinned A right of B in the same pane
        pane_a.update_in(cx, |pane, window, cx| {
            let dragged_tab = DraggedTab {
                pane: pane_a.clone(),
                item: item_a.boxed_clone(),
                ix: 0,
                detail: 0,
                is_active: true,
            };
            pane.handle_tab_drop(&dragged_tab, 2, window, cx);
        });

        // A becomes unpinned
        assert_item_labels(&pane_a, ["B", "A*"], cx);
    }

    #[gpui::test]
    async fn test_drag_unpinned_tab_in_front_of_pinned_tab_in_same_pane_becomes_pinned(
        cx: &mut TestAppContext,
    ) {
        init_test(cx);
        let fs = FakeFs::new(cx.executor());

        let project = Project::test(fs, None, cx).await;
        let (workspace, cx) =
            cx.add_window_view(|window, cx| Workspace::test_new(project.clone(), window, cx));
        let pane_a = workspace.read_with(cx, |workspace, _| workspace.active_pane().clone());

        // Add A, B to pane A and pin A
        let item_a = add_labeled_item(&pane_a, "A", false, cx);
        let item_b = add_labeled_item(&pane_a, "B", false, cx);
        pane_a.update_in(cx, |pane, window, cx| {
            let ix = pane.index_for_item_id(item_a.item_id()).unwrap();
            pane.pin_tab_at(ix, window, cx);
        });
        assert_item_labels(&pane_a, ["A!", "B*"], cx);

        // Drag pinned B left of A in the same pane
        pane_a.update_in(cx, |pane, window, cx| {
            let dragged_tab = DraggedTab {
                pane: pane_a.clone(),
                item: item_b.boxed_clone(),
                ix: 1,
                detail: 0,
                is_active: true,
            };
            pane.handle_tab_drop(&dragged_tab, 0, window, cx);
        });

        // A becomes unpinned
        assert_item_labels(&pane_a, ["B*!", "A!"], cx);
    }

    #[gpui::test]
    async fn test_drag_unpinned_tab_to_the_pinned_region_stays_pinned(cx: &mut TestAppContext) {
        init_test(cx);
        let fs = FakeFs::new(cx.executor());

        let project = Project::test(fs, None, cx).await;
        let (workspace, cx) =
            cx.add_window_view(|window, cx| Workspace::test_new(project.clone(), window, cx));
        let pane_a = workspace.read_with(cx, |workspace, _| workspace.active_pane().clone());

        // Add A, B, C to pane A and pin A
        let item_a = add_labeled_item(&pane_a, "A", false, cx);
        add_labeled_item(&pane_a, "B", false, cx);
        let item_c = add_labeled_item(&pane_a, "C", false, cx);
        pane_a.update_in(cx, |pane, window, cx| {
            let ix = pane.index_for_item_id(item_a.item_id()).unwrap();
            pane.pin_tab_at(ix, window, cx);
        });
        assert_item_labels(&pane_a, ["A!", "B", "C*"], cx);

        // Drag pinned C left of B in the same pane
        pane_a.update_in(cx, |pane, window, cx| {
            let dragged_tab = DraggedTab {
                pane: pane_a.clone(),
                item: item_c.boxed_clone(),
                ix: 2,
                detail: 0,
                is_active: true,
            };
            pane.handle_tab_drop(&dragged_tab, 1, window, cx);
        });

        // A stays pinned, B and C remain unpinned
        assert_item_labels(&pane_a, ["A!", "C*", "B"], cx);
    }

    #[gpui::test]
    async fn test_drag_unpinned_tab_into_existing_panes_pinned_region(cx: &mut TestAppContext) {
        init_test(cx);
        let fs = FakeFs::new(cx.executor());

        let project = Project::test(fs, None, cx).await;
        let (workspace, cx) =
            cx.add_window_view(|window, cx| Workspace::test_new(project.clone(), window, cx));
        let pane_a = workspace.read_with(cx, |workspace, _| workspace.active_pane().clone());

        // Add unpinned item A to pane A
        let item_a = add_labeled_item(&pane_a, "A", false, cx);
        assert_item_labels(&pane_a, ["A*"], cx);

        // Create pane B with pinned item B
        let pane_b = workspace.update_in(cx, |workspace, window, cx| {
            workspace.split_pane(pane_a.clone(), SplitDirection::Right, window, cx)
        });
        let item_b = add_labeled_item(&pane_b, "B", false, cx);
        pane_b.update_in(cx, |pane, window, cx| {
            let ix = pane.index_for_item_id(item_b.item_id()).unwrap();
            pane.pin_tab_at(ix, window, cx);
        });
        assert_item_labels(&pane_b, ["B*!"], cx);

        // Move A from pane A to pane B's pinned region
        pane_b.update_in(cx, |pane, window, cx| {
            let dragged_tab = DraggedTab {
                pane: pane_a.clone(),
                item: item_a.boxed_clone(),
                ix: 0,
                detail: 0,
                is_active: true,
            };
            pane.handle_tab_drop(&dragged_tab, 0, window, cx);
        });

        // A should become pinned since it was dropped in the pinned region
        assert_item_labels(&pane_a, [], cx);
        assert_item_labels(&pane_b, ["A*!", "B!"], cx);
    }

    #[gpui::test]
    async fn test_drag_unpinned_tab_into_existing_panes_unpinned_region(cx: &mut TestAppContext) {
        init_test(cx);
        let fs = FakeFs::new(cx.executor());

        let project = Project::test(fs, None, cx).await;
        let (workspace, cx) =
            cx.add_window_view(|window, cx| Workspace::test_new(project.clone(), window, cx));
        let pane_a = workspace.read_with(cx, |workspace, _| workspace.active_pane().clone());

        // Add unpinned item A to pane A
        let item_a = add_labeled_item(&pane_a, "A", false, cx);
        assert_item_labels(&pane_a, ["A*"], cx);

        // Create pane B with one pinned item B
        let pane_b = workspace.update_in(cx, |workspace, window, cx| {
            workspace.split_pane(pane_a.clone(), SplitDirection::Right, window, cx)
        });
        let item_b = add_labeled_item(&pane_b, "B", false, cx);
        pane_b.update_in(cx, |pane, window, cx| {
            let ix = pane.index_for_item_id(item_b.item_id()).unwrap();
            pane.pin_tab_at(ix, window, cx);
        });
        assert_item_labels(&pane_b, ["B*!"], cx);

        // Move A from pane A to pane B's unpinned region
        pane_b.update_in(cx, |pane, window, cx| {
            let dragged_tab = DraggedTab {
                pane: pane_a.clone(),
                item: item_a.boxed_clone(),
                ix: 0,
                detail: 0,
                is_active: true,
            };
            pane.handle_tab_drop(&dragged_tab, 1, window, cx);
        });

        // A should remain unpinned since it was dropped outside the pinned region
        assert_item_labels(&pane_a, [], cx);
        assert_item_labels(&pane_b, ["B!", "A*"], cx);
    }

    #[gpui::test]
    async fn test_add_item_with_new_item(cx: &mut TestAppContext) {
        init_test(cx);
        let fs = FakeFs::new(cx.executor());

        let project = Project::test(fs, None, cx).await;
        let (workspace, cx) =
            cx.add_window_view(|window, cx| Workspace::test_new(project.clone(), window, cx));
        let pane = workspace.read_with(cx, |workspace, _| workspace.active_pane().clone());

        // 1. Add with a destination index
        //   a. Add before the active item
        set_labeled_items(&pane, ["A", "B*", "C"], cx);
        pane.update_in(cx, |pane, window, cx| {
            pane.add_item(
                Box::new(cx.new(|cx| TestItem::new(cx).with_label("D"))),
                false,
                false,
                Some(0),
                window,
                cx,
            );
        });
        assert_item_labels(&pane, ["D*", "A", "B", "C"], cx);

        //   b. Add after the active item
        set_labeled_items(&pane, ["A", "B*", "C"], cx);
        pane.update_in(cx, |pane, window, cx| {
            pane.add_item(
                Box::new(cx.new(|cx| TestItem::new(cx).with_label("D"))),
                false,
                false,
                Some(2),
                window,
                cx,
            );
        });
        assert_item_labels(&pane, ["A", "B", "D*", "C"], cx);

        //   c. Add at the end of the item list (including off the length)
        set_labeled_items(&pane, ["A", "B*", "C"], cx);
        pane.update_in(cx, |pane, window, cx| {
            pane.add_item(
                Box::new(cx.new(|cx| TestItem::new(cx).with_label("D"))),
                false,
                false,
                Some(5),
                window,
                cx,
            );
        });
        assert_item_labels(&pane, ["A", "B", "C", "D*"], cx);

        // 2. Add without a destination index
        //   a. Add with active item at the start of the item list
        set_labeled_items(&pane, ["A*", "B", "C"], cx);
        pane.update_in(cx, |pane, window, cx| {
            pane.add_item(
                Box::new(cx.new(|cx| TestItem::new(cx).with_label("D"))),
                false,
                false,
                None,
                window,
                cx,
            );
        });
        set_labeled_items(&pane, ["A", "D*", "B", "C"], cx);

        //   b. Add with active item at the end of the item list
        set_labeled_items(&pane, ["A", "B", "C*"], cx);
        pane.update_in(cx, |pane, window, cx| {
            pane.add_item(
                Box::new(cx.new(|cx| TestItem::new(cx).with_label("D"))),
                false,
                false,
                None,
                window,
                cx,
            );
        });
        assert_item_labels(&pane, ["A", "B", "C", "D*"], cx);
    }

    #[gpui::test]
    async fn test_add_item_with_existing_item(cx: &mut TestAppContext) {
        init_test(cx);
        let fs = FakeFs::new(cx.executor());

        let project = Project::test(fs, None, cx).await;
        let (workspace, cx) =
            cx.add_window_view(|window, cx| Workspace::test_new(project.clone(), window, cx));
        let pane = workspace.read_with(cx, |workspace, _| workspace.active_pane().clone());

        // 1. Add with a destination index
        //   1a. Add before the active item
        let [_, _, _, d] = set_labeled_items(&pane, ["A", "B*", "C", "D"], cx);
        pane.update_in(cx, |pane, window, cx| {
            pane.add_item(d, false, false, Some(0), window, cx);
        });
        assert_item_labels(&pane, ["D*", "A", "B", "C"], cx);

        //   1b. Add after the active item
        let [_, _, _, d] = set_labeled_items(&pane, ["A", "B*", "C", "D"], cx);
        pane.update_in(cx, |pane, window, cx| {
            pane.add_item(d, false, false, Some(2), window, cx);
        });
        assert_item_labels(&pane, ["A", "B", "D*", "C"], cx);

        //   1c. Add at the end of the item list (including off the length)
        let [a, _, _, _] = set_labeled_items(&pane, ["A", "B*", "C", "D"], cx);
        pane.update_in(cx, |pane, window, cx| {
            pane.add_item(a, false, false, Some(5), window, cx);
        });
        assert_item_labels(&pane, ["B", "C", "D", "A*"], cx);

        //   1d. Add same item to active index
        let [_, b, _] = set_labeled_items(&pane, ["A", "B*", "C"], cx);
        pane.update_in(cx, |pane, window, cx| {
            pane.add_item(b, false, false, Some(1), window, cx);
        });
        assert_item_labels(&pane, ["A", "B*", "C"], cx);

        //   1e. Add item to index after same item in last position
        let [_, _, c] = set_labeled_items(&pane, ["A", "B*", "C"], cx);
        pane.update_in(cx, |pane, window, cx| {
            pane.add_item(c, false, false, Some(2), window, cx);
        });
        assert_item_labels(&pane, ["A", "B", "C*"], cx);

        // 2. Add without a destination index
        //   2a. Add with active item at the start of the item list
        let [_, _, _, d] = set_labeled_items(&pane, ["A*", "B", "C", "D"], cx);
        pane.update_in(cx, |pane, window, cx| {
            pane.add_item(d, false, false, None, window, cx);
        });
        assert_item_labels(&pane, ["A", "D*", "B", "C"], cx);

        //   2b. Add with active item at the end of the item list
        let [a, _, _, _] = set_labeled_items(&pane, ["A", "B", "C", "D*"], cx);
        pane.update_in(cx, |pane, window, cx| {
            pane.add_item(a, false, false, None, window, cx);
        });
        assert_item_labels(&pane, ["B", "C", "D", "A*"], cx);

        //   2c. Add active item to active item at end of list
        let [_, _, c] = set_labeled_items(&pane, ["A", "B", "C*"], cx);
        pane.update_in(cx, |pane, window, cx| {
            pane.add_item(c, false, false, None, window, cx);
        });
        assert_item_labels(&pane, ["A", "B", "C*"], cx);

        //   2d. Add active item to active item at start of list
        let [a, _, _] = set_labeled_items(&pane, ["A*", "B", "C"], cx);
        pane.update_in(cx, |pane, window, cx| {
            pane.add_item(a, false, false, None, window, cx);
        });
        assert_item_labels(&pane, ["A*", "B", "C"], cx);
    }

    #[gpui::test]
    async fn test_add_item_with_same_project_entries(cx: &mut TestAppContext) {
        init_test(cx);
        let fs = FakeFs::new(cx.executor());

        let project = Project::test(fs, None, cx).await;
        let (workspace, cx) =
            cx.add_window_view(|window, cx| Workspace::test_new(project.clone(), window, cx));
        let pane = workspace.read_with(cx, |workspace, _| workspace.active_pane().clone());

        // singleton view
        pane.update_in(cx, |pane, window, cx| {
            pane.add_item(
                Box::new(cx.new(|cx| {
                    TestItem::new(cx)
                        .with_singleton(true)
                        .with_label("buffer 1")
                        .with_project_items(&[TestProjectItem::new(1, "one.txt", cx)])
                })),
                false,
                false,
                None,
                window,
                cx,
            );
        });
        assert_item_labels(&pane, ["buffer 1*"], cx);

        // new singleton view with the same project entry
        pane.update_in(cx, |pane, window, cx| {
            pane.add_item(
                Box::new(cx.new(|cx| {
                    TestItem::new(cx)
                        .with_singleton(true)
                        .with_label("buffer 1")
                        .with_project_items(&[TestProjectItem::new(1, "1.txt", cx)])
                })),
                false,
                false,
                None,
                window,
                cx,
            );
        });
        assert_item_labels(&pane, ["buffer 1*"], cx);

        // new singleton view with different project entry
        pane.update_in(cx, |pane, window, cx| {
            pane.add_item(
                Box::new(cx.new(|cx| {
                    TestItem::new(cx)
                        .with_singleton(true)
                        .with_label("buffer 2")
                        .with_project_items(&[TestProjectItem::new(2, "2.txt", cx)])
                })),
                false,
                false,
                None,
                window,
                cx,
            );
        });
        assert_item_labels(&pane, ["buffer 1", "buffer 2*"], cx);

        // new multibuffer view with the same project entry
        pane.update_in(cx, |pane, window, cx| {
            pane.add_item(
                Box::new(cx.new(|cx| {
                    TestItem::new(cx)
                        .with_singleton(false)
                        .with_label("multibuffer 1")
                        .with_project_items(&[TestProjectItem::new(1, "1.txt", cx)])
                })),
                false,
                false,
                None,
                window,
                cx,
            );
        });
        assert_item_labels(&pane, ["buffer 1", "buffer 2", "multibuffer 1*"], cx);

        // another multibuffer view with the same project entry
        pane.update_in(cx, |pane, window, cx| {
            pane.add_item(
                Box::new(cx.new(|cx| {
                    TestItem::new(cx)
                        .with_singleton(false)
                        .with_label("multibuffer 1b")
                        .with_project_items(&[TestProjectItem::new(1, "1.txt", cx)])
                })),
                false,
                false,
                None,
                window,
                cx,
            );
        });
        assert_item_labels(
            &pane,
            ["buffer 1", "buffer 2", "multibuffer 1", "multibuffer 1b*"],
            cx,
        );
    }

    #[gpui::test]
    async fn test_remove_item_ordering_history(cx: &mut TestAppContext) {
        init_test(cx);
        let fs = FakeFs::new(cx.executor());

        let project = Project::test(fs, None, cx).await;
        let (workspace, cx) =
            cx.add_window_view(|window, cx| Workspace::test_new(project.clone(), window, cx));
        let pane = workspace.read_with(cx, |workspace, _| workspace.active_pane().clone());

        add_labeled_item(&pane, "A", false, cx);
        add_labeled_item(&pane, "B", false, cx);
        add_labeled_item(&pane, "C", false, cx);
        add_labeled_item(&pane, "D", false, cx);
        assert_item_labels(&pane, ["A", "B", "C", "D*"], cx);

        pane.update_in(cx, |pane, window, cx| {
            pane.activate_item(1, false, false, window, cx)
        });
        add_labeled_item(&pane, "1", false, cx);
        assert_item_labels(&pane, ["A", "B", "1*", "C", "D"], cx);

        pane.update_in(cx, |pane, window, cx| {
            pane.close_active_item(
                &CloseActiveItem {
                    save_intent: None,
                    close_pinned: false,
                },
                window,
                cx,
            )
        })
        .await
        .unwrap();
        assert_item_labels(&pane, ["A", "B*", "C", "D"], cx);

        pane.update_in(cx, |pane, window, cx| {
            pane.activate_item(3, false, false, window, cx)
        });
        assert_item_labels(&pane, ["A", "B", "C", "D*"], cx);

        pane.update_in(cx, |pane, window, cx| {
            pane.close_active_item(
                &CloseActiveItem {
                    save_intent: None,
                    close_pinned: false,
                },
                window,
                cx,
            )
        })
        .await
        .unwrap();
        assert_item_labels(&pane, ["A", "B*", "C"], cx);

        pane.update_in(cx, |pane, window, cx| {
            pane.close_active_item(
                &CloseActiveItem {
                    save_intent: None,
                    close_pinned: false,
                },
                window,
                cx,
            )
        })
        .await
        .unwrap();
        assert_item_labels(&pane, ["A", "C*"], cx);

        pane.update_in(cx, |pane, window, cx| {
            pane.close_active_item(
                &CloseActiveItem {
                    save_intent: None,
                    close_pinned: false,
                },
                window,
                cx,
            )
        })
        .await
        .unwrap();
        assert_item_labels(&pane, ["A*"], cx);
    }

    #[gpui::test]
    async fn test_remove_item_ordering_neighbour(cx: &mut TestAppContext) {
        init_test(cx);
        cx.update_global::<SettingsStore, ()>(|s, cx| {
            s.update_user_settings::<ItemSettings>(cx, |s| {
                s.activate_on_close = Some(ActivateOnClose::Neighbour);
            });
        });
        let fs = FakeFs::new(cx.executor());

        let project = Project::test(fs, None, cx).await;
        let (workspace, cx) =
            cx.add_window_view(|window, cx| Workspace::test_new(project.clone(), window, cx));
        let pane = workspace.read_with(cx, |workspace, _| workspace.active_pane().clone());

        add_labeled_item(&pane, "A", false, cx);
        add_labeled_item(&pane, "B", false, cx);
        add_labeled_item(&pane, "C", false, cx);
        add_labeled_item(&pane, "D", false, cx);
        assert_item_labels(&pane, ["A", "B", "C", "D*"], cx);

        pane.update_in(cx, |pane, window, cx| {
            pane.activate_item(1, false, false, window, cx)
        });
        add_labeled_item(&pane, "1", false, cx);
        assert_item_labels(&pane, ["A", "B", "1*", "C", "D"], cx);

        pane.update_in(cx, |pane, window, cx| {
            pane.close_active_item(
                &CloseActiveItem {
                    save_intent: None,
                    close_pinned: false,
                },
                window,
                cx,
            )
        })
        .await
        .unwrap();
        assert_item_labels(&pane, ["A", "B", "C*", "D"], cx);

        pane.update_in(cx, |pane, window, cx| {
            pane.activate_item(3, false, false, window, cx)
        });
        assert_item_labels(&pane, ["A", "B", "C", "D*"], cx);

        pane.update_in(cx, |pane, window, cx| {
            pane.close_active_item(
                &CloseActiveItem {
                    save_intent: None,
                    close_pinned: false,
                },
                window,
                cx,
            )
        })
        .await
        .unwrap();
        assert_item_labels(&pane, ["A", "B", "C*"], cx);

        pane.update_in(cx, |pane, window, cx| {
            pane.close_active_item(
                &CloseActiveItem {
                    save_intent: None,
                    close_pinned: false,
                },
                window,
                cx,
            )
        })
        .await
        .unwrap();
        assert_item_labels(&pane, ["A", "B*"], cx);

        pane.update_in(cx, |pane, window, cx| {
            pane.close_active_item(
                &CloseActiveItem {
                    save_intent: None,
                    close_pinned: false,
                },
                window,
                cx,
            )
        })
        .await
        .unwrap();
        assert_item_labels(&pane, ["A*"], cx);
    }

    #[gpui::test]
    async fn test_remove_item_ordering_left_neighbour(cx: &mut TestAppContext) {
        init_test(cx);
        cx.update_global::<SettingsStore, ()>(|s, cx| {
            s.update_user_settings::<ItemSettings>(cx, |s| {
                s.activate_on_close = Some(ActivateOnClose::LeftNeighbour);
            });
        });
        let fs = FakeFs::new(cx.executor());

        let project = Project::test(fs, None, cx).await;
        let (workspace, cx) =
            cx.add_window_view(|window, cx| Workspace::test_new(project.clone(), window, cx));
        let pane = workspace.read_with(cx, |workspace, _| workspace.active_pane().clone());

        add_labeled_item(&pane, "A", false, cx);
        add_labeled_item(&pane, "B", false, cx);
        add_labeled_item(&pane, "C", false, cx);
        add_labeled_item(&pane, "D", false, cx);
        assert_item_labels(&pane, ["A", "B", "C", "D*"], cx);

        pane.update_in(cx, |pane, window, cx| {
            pane.activate_item(1, false, false, window, cx)
        });
        add_labeled_item(&pane, "1", false, cx);
        assert_item_labels(&pane, ["A", "B", "1*", "C", "D"], cx);

        pane.update_in(cx, |pane, window, cx| {
            pane.close_active_item(
                &CloseActiveItem {
                    save_intent: None,
                    close_pinned: false,
                },
                window,
                cx,
            )
        })
        .await
        .unwrap();
        assert_item_labels(&pane, ["A", "B*", "C", "D"], cx);

        pane.update_in(cx, |pane, window, cx| {
            pane.activate_item(3, false, false, window, cx)
        });
        assert_item_labels(&pane, ["A", "B", "C", "D*"], cx);

        pane.update_in(cx, |pane, window, cx| {
            pane.close_active_item(
                &CloseActiveItem {
                    save_intent: None,
                    close_pinned: false,
                },
                window,
                cx,
            )
        })
        .await
        .unwrap();
        assert_item_labels(&pane, ["A", "B", "C*"], cx);

        pane.update_in(cx, |pane, window, cx| {
            pane.activate_item(0, false, false, window, cx)
        });
        assert_item_labels(&pane, ["A*", "B", "C"], cx);

        pane.update_in(cx, |pane, window, cx| {
            pane.close_active_item(
                &CloseActiveItem {
                    save_intent: None,
                    close_pinned: false,
                },
                window,
                cx,
            )
        })
        .await
        .unwrap();
        assert_item_labels(&pane, ["B*", "C"], cx);

        pane.update_in(cx, |pane, window, cx| {
            pane.close_active_item(
                &CloseActiveItem {
                    save_intent: None,
                    close_pinned: false,
                },
                window,
                cx,
            )
        })
        .await
        .unwrap();
        assert_item_labels(&pane, ["C*"], cx);
    }

    #[gpui::test]
    async fn test_close_inactive_items(cx: &mut TestAppContext) {
        init_test(cx);
        let fs = FakeFs::new(cx.executor());

        let project = Project::test(fs, None, cx).await;
        let (workspace, cx) =
            cx.add_window_view(|window, cx| Workspace::test_new(project.clone(), window, cx));
        let pane = workspace.read_with(cx, |workspace, _| workspace.active_pane().clone());

        let item_a = add_labeled_item(&pane, "A", false, cx);
        pane.update_in(cx, |pane, window, cx| {
            let ix = pane.index_for_item_id(item_a.item_id()).unwrap();
            pane.pin_tab_at(ix, window, cx);
        });
        assert_item_labels(&pane, ["A*!"], cx);

        let item_b = add_labeled_item(&pane, "B", false, cx);
        pane.update_in(cx, |pane, window, cx| {
            let ix = pane.index_for_item_id(item_b.item_id()).unwrap();
            pane.pin_tab_at(ix, window, cx);
        });
        assert_item_labels(&pane, ["A!", "B*!"], cx);

        add_labeled_item(&pane, "C", false, cx);
        assert_item_labels(&pane, ["A!", "B!", "C*"], cx);

        add_labeled_item(&pane, "D", false, cx);
        add_labeled_item(&pane, "E", false, cx);
        assert_item_labels(&pane, ["A!", "B!", "C", "D", "E*"], cx);

        pane.update_in(cx, |pane, window, cx| {
            pane.close_inactive_items(
                &CloseInactiveItems {
                    save_intent: None,
                    close_pinned: false,
                },
                window,
                cx,
            )
        })
        .await
        .unwrap();
        assert_item_labels(&pane, ["A!", "B!", "E*"], cx);
    }

    #[gpui::test]
    async fn test_close_clean_items(cx: &mut TestAppContext) {
        init_test(cx);
        let fs = FakeFs::new(cx.executor());

        let project = Project::test(fs, None, cx).await;
        let (workspace, cx) =
            cx.add_window_view(|window, cx| Workspace::test_new(project.clone(), window, cx));
        let pane = workspace.read_with(cx, |workspace, _| workspace.active_pane().clone());

        add_labeled_item(&pane, "A", true, cx);
        add_labeled_item(&pane, "B", false, cx);
        add_labeled_item(&pane, "C", true, cx);
        add_labeled_item(&pane, "D", false, cx);
        add_labeled_item(&pane, "E", false, cx);
        assert_item_labels(&pane, ["A^", "B", "C^", "D", "E*"], cx);

        pane.update_in(cx, |pane, window, cx| {
            pane.close_clean_items(
                &CloseCleanItems {
                    close_pinned: false,
                },
                window,
                cx,
            )
        })
        .await
        .unwrap();
        assert_item_labels(&pane, ["A^", "C*^"], cx);
    }

    #[gpui::test]
    async fn test_close_items_to_the_left(cx: &mut TestAppContext) {
        init_test(cx);
        let fs = FakeFs::new(cx.executor());

        let project = Project::test(fs, None, cx).await;
        let (workspace, cx) =
            cx.add_window_view(|window, cx| Workspace::test_new(project.clone(), window, cx));
        let pane = workspace.read_with(cx, |workspace, _| workspace.active_pane().clone());

        set_labeled_items(&pane, ["A", "B", "C*", "D", "E"], cx);

        pane.update_in(cx, |pane, window, cx| {
            pane.close_items_to_the_left_by_id(
                None,
                &CloseItemsToTheLeft {
                    close_pinned: false,
                },
                window,
                cx,
            )
        })
        .await
        .unwrap();
        assert_item_labels(&pane, ["C*", "D", "E"], cx);
    }

    #[gpui::test]
    async fn test_close_items_to_the_right(cx: &mut TestAppContext) {
        init_test(cx);
        let fs = FakeFs::new(cx.executor());

        let project = Project::test(fs, None, cx).await;
        let (workspace, cx) =
            cx.add_window_view(|window, cx| Workspace::test_new(project.clone(), window, cx));
        let pane = workspace.read_with(cx, |workspace, _| workspace.active_pane().clone());

        set_labeled_items(&pane, ["A", "B", "C*", "D", "E"], cx);

        pane.update_in(cx, |pane, window, cx| {
            pane.close_items_to_the_right_by_id(
                None,
                &CloseItemsToTheRight {
                    close_pinned: false,
                },
                window,
                cx,
            )
        })
        .await
        .unwrap();
        assert_item_labels(&pane, ["A", "B", "C*"], cx);
    }

    #[gpui::test]
    async fn test_close_all_items(cx: &mut TestAppContext) {
        init_test(cx);
        let fs = FakeFs::new(cx.executor());

        let project = Project::test(fs, None, cx).await;
        let (workspace, cx) =
            cx.add_window_view(|window, cx| Workspace::test_new(project.clone(), window, cx));
        let pane = workspace.read_with(cx, |workspace, _| workspace.active_pane().clone());

        let item_a = add_labeled_item(&pane, "A", false, cx);
        add_labeled_item(&pane, "B", false, cx);
        add_labeled_item(&pane, "C", false, cx);
        assert_item_labels(&pane, ["A", "B", "C*"], cx);

        pane.update_in(cx, |pane, window, cx| {
            let ix = pane.index_for_item_id(item_a.item_id()).unwrap();
            pane.pin_tab_at(ix, window, cx);
            pane.close_all_items(
                &CloseAllItems {
                    save_intent: None,
                    close_pinned: false,
                },
                window,
                cx,
            )
        })
        .await
        .unwrap();
        assert_item_labels(&pane, ["A*!"], cx);

        pane.update_in(cx, |pane, window, cx| {
            let ix = pane.index_for_item_id(item_a.item_id()).unwrap();
            pane.unpin_tab_at(ix, window, cx);
            pane.close_all_items(
                &CloseAllItems {
                    save_intent: None,
                    close_pinned: false,
                },
                window,
                cx,
            )
        })
        .await
        .unwrap();

        assert_item_labels(&pane, [], cx);

        add_labeled_item(&pane, "A", true, cx).update(cx, |item, cx| {
            item.project_items
                .push(TestProjectItem::new_dirty(1, "A.txt", cx))
        });
        add_labeled_item(&pane, "B", true, cx).update(cx, |item, cx| {
            item.project_items
                .push(TestProjectItem::new_dirty(2, "B.txt", cx))
        });
        add_labeled_item(&pane, "C", true, cx).update(cx, |item, cx| {
            item.project_items
                .push(TestProjectItem::new_dirty(3, "C.txt", cx))
        });
        assert_item_labels(&pane, ["A^", "B^", "C*^"], cx);

        let save = pane.update_in(cx, |pane, window, cx| {
            pane.close_all_items(
                &CloseAllItems {
                    save_intent: None,
                    close_pinned: false,
                },
                window,
                cx,
            )
        });

        cx.executor().run_until_parked();
        cx.simulate_prompt_answer("Save all");
        save.await.unwrap();
        assert_item_labels(&pane, [], cx);

        add_labeled_item(&pane, "A", true, cx);
        add_labeled_item(&pane, "B", true, cx);
        add_labeled_item(&pane, "C", true, cx);
        assert_item_labels(&pane, ["A^", "B^", "C*^"], cx);
        let save = pane.update_in(cx, |pane, window, cx| {
            pane.close_all_items(
                &CloseAllItems {
                    save_intent: None,
                    close_pinned: false,
                },
                window,
                cx,
            )
        });

        cx.executor().run_until_parked();
        cx.simulate_prompt_answer("Discard all");
        save.await.unwrap();
        assert_item_labels(&pane, [], cx);
    }

    #[gpui::test]
    async fn test_close_with_save_intent(cx: &mut TestAppContext) {
        init_test(cx);
        let fs = FakeFs::new(cx.executor());

        let project = Project::test(fs, None, cx).await;
        let (workspace, cx) =
            cx.add_window_view(|window, cx| Workspace::test_new(project, window, cx));
        let pane = workspace.read_with(cx, |workspace, _| workspace.active_pane().clone());

        let a = cx.update(|_, cx| TestProjectItem::new_dirty(1, "A.txt", cx));
        let b = cx.update(|_, cx| TestProjectItem::new_dirty(1, "B.txt", cx));
        let c = cx.update(|_, cx| TestProjectItem::new_dirty(1, "C.txt", cx));

        add_labeled_item(&pane, "AB", true, cx).update(cx, |item, _| {
            item.project_items.push(a.clone());
            item.project_items.push(b.clone());
        });
        add_labeled_item(&pane, "C", true, cx)
            .update(cx, |item, _| item.project_items.push(c.clone()));
        assert_item_labels(&pane, ["AB^", "C*^"], cx);

        pane.update_in(cx, |pane, window, cx| {
            pane.close_all_items(
                &CloseAllItems {
                    save_intent: Some(SaveIntent::Save),
                    close_pinned: false,
                },
                window,
                cx,
            )
        })
        .await
        .unwrap();

        assert_item_labels(&pane, [], cx);
        cx.update(|_, cx| {
            assert!(!a.read(cx).is_dirty);
            assert!(!b.read(cx).is_dirty);
            assert!(!c.read(cx).is_dirty);
        });
    }

    #[gpui::test]
    async fn test_close_all_items_including_pinned(cx: &mut TestAppContext) {
        init_test(cx);
        let fs = FakeFs::new(cx.executor());

        let project = Project::test(fs, None, cx).await;
        let (workspace, cx) =
            cx.add_window_view(|window, cx| Workspace::test_new(project, window, cx));
        let pane = workspace.read_with(cx, |workspace, _| workspace.active_pane().clone());

        let item_a = add_labeled_item(&pane, "A", false, cx);
        add_labeled_item(&pane, "B", false, cx);
        add_labeled_item(&pane, "C", false, cx);
        assert_item_labels(&pane, ["A", "B", "C*"], cx);

        pane.update_in(cx, |pane, window, cx| {
            let ix = pane.index_for_item_id(item_a.item_id()).unwrap();
            pane.pin_tab_at(ix, window, cx);
            pane.close_all_items(
                &CloseAllItems {
                    save_intent: None,
                    close_pinned: true,
                },
                window,
                cx,
            )
        })
        .await
        .unwrap();
        assert_item_labels(&pane, [], cx);
    }

    #[gpui::test]
    async fn test_close_pinned_tab_with_non_pinned_in_same_pane(cx: &mut TestAppContext) {
        init_test(cx);
        let fs = FakeFs::new(cx.executor());
        let project = Project::test(fs, None, cx).await;
        let (workspace, cx) =
            cx.add_window_view(|window, cx| Workspace::test_new(project, window, cx));

        // Non-pinned tabs in same pane
        let pane = workspace.read_with(cx, |workspace, _| workspace.active_pane().clone());
        add_labeled_item(&pane, "A", false, cx);
        add_labeled_item(&pane, "B", false, cx);
        add_labeled_item(&pane, "C", false, cx);
        pane.update_in(cx, |pane, window, cx| {
            pane.pin_tab_at(0, window, cx);
        });
        set_labeled_items(&pane, ["A*", "B", "C"], cx);
        pane.update_in(cx, |pane, window, cx| {
            pane.close_active_item(
                &CloseActiveItem {
                    save_intent: None,
                    close_pinned: false,
                },
                window,
                cx,
            )
            .unwrap();
        });
        // Non-pinned tab should be active
        assert_item_labels(&pane, ["A!", "B*", "C"], cx);
    }

    #[gpui::test]
    async fn test_close_pinned_tab_with_non_pinned_in_different_pane(cx: &mut TestAppContext) {
        init_test(cx);
        let fs = FakeFs::new(cx.executor());
        let project = Project::test(fs, None, cx).await;
        let (workspace, cx) =
            cx.add_window_view(|window, cx| Workspace::test_new(project, window, cx));

        // No non-pinned tabs in same pane, non-pinned tabs in another pane
        let pane1 = workspace.read_with(cx, |workspace, _| workspace.active_pane().clone());
        let pane2 = workspace.update_in(cx, |workspace, window, cx| {
            workspace.split_pane(pane1.clone(), SplitDirection::Right, window, cx)
        });
        add_labeled_item(&pane1, "A", false, cx);
        pane1.update_in(cx, |pane, window, cx| {
            pane.pin_tab_at(0, window, cx);
        });
        set_labeled_items(&pane1, ["A*"], cx);
        add_labeled_item(&pane2, "B", false, cx);
        set_labeled_items(&pane2, ["B"], cx);
        pane1.update_in(cx, |pane, window, cx| {
            pane.close_active_item(
                &CloseActiveItem {
                    save_intent: None,
                    close_pinned: false,
                },
                window,
                cx,
            )
            .unwrap();
        });
        //  Non-pinned tab of other pane should be active
        assert_item_labels(&pane2, ["B*"], cx);
    }

    #[gpui::test]
    async fn ensure_item_closing_actions_do_not_panic_when_no_items_exist(cx: &mut TestAppContext) {
        init_test(cx);
        let fs = FakeFs::new(cx.executor());
        let project = Project::test(fs, None, cx).await;
        let (workspace, cx) =
            cx.add_window_view(|window, cx| Workspace::test_new(project, window, cx));

        let pane = workspace.read_with(cx, |workspace, _| workspace.active_pane().clone());
        assert_item_labels(&pane, [], cx);

        pane.update_in(cx, |pane, window, cx| {
            pane.close_active_item(
                &CloseActiveItem {
                    save_intent: None,
                    close_pinned: false,
                },
                window,
                cx,
            )
        })
        .await
        .unwrap();

        pane.update_in(cx, |pane, window, cx| {
            pane.close_inactive_items(
                &CloseInactiveItems {
                    save_intent: None,
                    close_pinned: false,
                },
                window,
                cx,
            )
        })
        .await
        .unwrap();

        pane.update_in(cx, |pane, window, cx| {
            pane.close_all_items(
                &CloseAllItems {
                    save_intent: None,
                    close_pinned: false,
                },
                window,
                cx,
            )
        })
        .await
        .unwrap();

        pane.update_in(cx, |pane, window, cx| {
            pane.close_clean_items(
                &CloseCleanItems {
                    close_pinned: false,
                },
                window,
                cx,
            )
        })
        .await
        .unwrap();

        pane.update_in(cx, |pane, window, cx| {
            pane.close_items_to_the_right_by_id(
                None,
                &CloseItemsToTheRight {
                    close_pinned: false,
                },
                window,
                cx,
            )
        })
        .await
        .unwrap();

        pane.update_in(cx, |pane, window, cx| {
            pane.close_items_to_the_left_by_id(
                None,
                &CloseItemsToTheLeft {
                    close_pinned: false,
                },
                window,
                cx,
            )
        })
        .await
        .unwrap();
    }

    fn init_test(cx: &mut TestAppContext) {
        cx.update(|cx| {
            let settings_store = SettingsStore::test(cx);
            cx.set_global(settings_store);
            theme::init(LoadThemes::JustBase, cx);
            crate::init_settings(cx);
            Project::init_settings(cx);
        });
    }

    fn set_max_tabs(cx: &mut TestAppContext, value: Option<usize>) {
        cx.update_global(|store: &mut SettingsStore, cx| {
            store.update_user_settings::<WorkspaceSettings>(cx, |settings| {
                settings.max_tabs = value.map(|v| NonZero::new(v).unwrap())
            });
        });
    }

    fn add_labeled_item(
        pane: &Entity<Pane>,
        label: &str,
        is_dirty: bool,
        cx: &mut VisualTestContext,
    ) -> Box<Entity<TestItem>> {
        pane.update_in(cx, |pane, window, cx| {
            let labeled_item =
                Box::new(cx.new(|cx| TestItem::new(cx).with_label(label).with_dirty(is_dirty)));
            pane.add_item(labeled_item.clone(), false, false, None, window, cx);
            labeled_item
        })
    }

    fn set_labeled_items<const COUNT: usize>(
        pane: &Entity<Pane>,
        labels: [&str; COUNT],
        cx: &mut VisualTestContext,
    ) -> [Box<Entity<TestItem>>; COUNT] {
        pane.update_in(cx, |pane, window, cx| {
            pane.items.clear();
            let mut active_item_index = 0;

            let mut index = 0;
            let items = labels.map(|mut label| {
                if label.ends_with('*') {
                    label = label.trim_end_matches('*');
                    active_item_index = index;
                }

                let labeled_item = Box::new(cx.new(|cx| TestItem::new(cx).with_label(label)));
                pane.add_item(labeled_item.clone(), false, false, None, window, cx);
                index += 1;
                labeled_item
            });

            pane.activate_item(active_item_index, false, false, window, cx);

            items
        })
    }

    // Assert the item label, with the active item label suffixed with a '*'
    #[track_caller]
    fn assert_item_labels<const COUNT: usize>(
        pane: &Entity<Pane>,
        expected_states: [&str; COUNT],
        cx: &mut VisualTestContext,
    ) {
        let actual_states = pane.update(cx, |pane, cx| {
            pane.items
                .iter()
                .enumerate()
                .map(|(ix, item)| {
                    let mut state = item
                        .to_any()
                        .downcast::<TestItem>()
                        .unwrap()
                        .read(cx)
                        .label
                        .clone();
                    if ix == pane.active_item_index {
                        state.push('*');
                    }
                    if item.is_dirty(cx) {
                        state.push('^');
                    }
                    if pane.is_tab_pinned(ix) {
                        state.push('!');
                    }
                    state
                })
                .collect::<Vec<_>>()
        });
        assert_eq!(
            actual_states, expected_states,
            "pane items do not match expectation"
        );
    }
>>>>>>> be6f29cc
}<|MERGE_RESOLUTION|>--- conflicted
+++ resolved
@@ -3804,2174 +3804,4 @@
             .render(window, cx)
             .font(ui_font)
     }
-<<<<<<< HEAD
-=======
-}
-
-#[cfg(test)]
-mod tests {
-    use std::num::NonZero;
-
-    use super::*;
-    use crate::item::test::{TestItem, TestProjectItem};
-    use gpui::{TestAppContext, VisualTestContext};
-    use project::FakeFs;
-    use settings::SettingsStore;
-    use theme::LoadThemes;
-    use util::TryFutureExt;
-
-    #[gpui::test]
-    async fn test_add_item_capped_to_max_tabs(cx: &mut TestAppContext) {
-        init_test(cx);
-        let fs = FakeFs::new(cx.executor());
-
-        let project = Project::test(fs, None, cx).await;
-        let (workspace, cx) =
-            cx.add_window_view(|window, cx| Workspace::test_new(project.clone(), window, cx));
-        let pane = workspace.read_with(cx, |workspace, _| workspace.active_pane().clone());
-
-        for i in 0..7 {
-            add_labeled_item(&pane, format!("{}", i).as_str(), false, cx);
-        }
-        set_max_tabs(cx, Some(5));
-        add_labeled_item(&pane, "7", false, cx);
-        // Remove items to respect the max tab cap.
-        assert_item_labels(&pane, ["3", "4", "5", "6", "7*"], cx);
-        pane.update_in(cx, |pane, window, cx| {
-            pane.activate_item(0, false, false, window, cx);
-        });
-        add_labeled_item(&pane, "X", false, cx);
-        // Respect activation order.
-        assert_item_labels(&pane, ["3", "X*", "5", "6", "7"], cx);
-
-        for i in 0..7 {
-            add_labeled_item(&pane, format!("D{}", i).as_str(), true, cx);
-        }
-        // Keeps dirty items, even over max tab cap.
-        assert_item_labels(
-            &pane,
-            ["D0^", "D1^", "D2^", "D3^", "D4^", "D5^", "D6*^"],
-            cx,
-        );
-
-        set_max_tabs(cx, None);
-        for i in 0..7 {
-            add_labeled_item(&pane, format!("N{}", i).as_str(), false, cx);
-        }
-        // No cap when max tabs is None.
-        assert_item_labels(
-            &pane,
-            [
-                "D0^", "D1^", "D2^", "D3^", "D4^", "D5^", "D6^", "N0", "N1", "N2", "N3", "N4",
-                "N5", "N6*",
-            ],
-            cx,
-        );
-    }
-
-    #[gpui::test]
-    async fn test_allow_pinning_dirty_item_at_max_tabs(cx: &mut TestAppContext) {
-        init_test(cx);
-        let fs = FakeFs::new(cx.executor());
-
-        let project = Project::test(fs, None, cx).await;
-        let (workspace, cx) =
-            cx.add_window_view(|window, cx| Workspace::test_new(project.clone(), window, cx));
-        let pane = workspace.read_with(cx, |workspace, _| workspace.active_pane().clone());
-
-        set_max_tabs(cx, Some(1));
-        let item_a = add_labeled_item(&pane, "A", true, cx);
-
-        pane.update_in(cx, |pane, window, cx| {
-            let ix = pane.index_for_item_id(item_a.item_id()).unwrap();
-            pane.pin_tab_at(ix, window, cx);
-        });
-        assert_item_labels(&pane, ["A*^!"], cx);
-    }
-
-    #[gpui::test]
-    async fn test_allow_pinning_non_dirty_item_at_max_tabs(cx: &mut TestAppContext) {
-        init_test(cx);
-        let fs = FakeFs::new(cx.executor());
-
-        let project = Project::test(fs, None, cx).await;
-        let (workspace, cx) =
-            cx.add_window_view(|window, cx| Workspace::test_new(project.clone(), window, cx));
-        let pane = workspace.read_with(cx, |workspace, _| workspace.active_pane().clone());
-
-        set_max_tabs(cx, Some(1));
-        let item_a = add_labeled_item(&pane, "A", false, cx);
-
-        pane.update_in(cx, |pane, window, cx| {
-            let ix = pane.index_for_item_id(item_a.item_id()).unwrap();
-            pane.pin_tab_at(ix, window, cx);
-        });
-        assert_item_labels(&pane, ["A*!"], cx);
-    }
-
-    #[gpui::test]
-    async fn test_pin_tabs_incrementally_at_max_capacity(cx: &mut TestAppContext) {
-        init_test(cx);
-        let fs = FakeFs::new(cx.executor());
-
-        let project = Project::test(fs, None, cx).await;
-        let (workspace, cx) =
-            cx.add_window_view(|window, cx| Workspace::test_new(project.clone(), window, cx));
-        let pane = workspace.read_with(cx, |workspace, _| workspace.active_pane().clone());
-
-        set_max_tabs(cx, Some(3));
-
-        let item_a = add_labeled_item(&pane, "A", false, cx);
-        assert_item_labels(&pane, ["A*"], cx);
-
-        pane.update_in(cx, |pane, window, cx| {
-            let ix = pane.index_for_item_id(item_a.item_id()).unwrap();
-            pane.pin_tab_at(ix, window, cx);
-        });
-        assert_item_labels(&pane, ["A*!"], cx);
-
-        let item_b = add_labeled_item(&pane, "B", false, cx);
-        assert_item_labels(&pane, ["A!", "B*"], cx);
-
-        pane.update_in(cx, |pane, window, cx| {
-            let ix = pane.index_for_item_id(item_b.item_id()).unwrap();
-            pane.pin_tab_at(ix, window, cx);
-        });
-        assert_item_labels(&pane, ["A!", "B*!"], cx);
-
-        let item_c = add_labeled_item(&pane, "C", false, cx);
-        assert_item_labels(&pane, ["A!", "B!", "C*"], cx);
-
-        pane.update_in(cx, |pane, window, cx| {
-            let ix = pane.index_for_item_id(item_c.item_id()).unwrap();
-            pane.pin_tab_at(ix, window, cx);
-        });
-        assert_item_labels(&pane, ["A!", "B!", "C*!"], cx);
-    }
-
-    #[gpui::test]
-    async fn test_pin_tabs_left_to_right_after_opening_at_max_capacity(cx: &mut TestAppContext) {
-        init_test(cx);
-        let fs = FakeFs::new(cx.executor());
-
-        let project = Project::test(fs, None, cx).await;
-        let (workspace, cx) =
-            cx.add_window_view(|window, cx| Workspace::test_new(project.clone(), window, cx));
-        let pane = workspace.read_with(cx, |workspace, _| workspace.active_pane().clone());
-
-        set_max_tabs(cx, Some(3));
-
-        let item_a = add_labeled_item(&pane, "A", false, cx);
-        assert_item_labels(&pane, ["A*"], cx);
-
-        let item_b = add_labeled_item(&pane, "B", false, cx);
-        assert_item_labels(&pane, ["A", "B*"], cx);
-
-        let item_c = add_labeled_item(&pane, "C", false, cx);
-        assert_item_labels(&pane, ["A", "B", "C*"], cx);
-
-        pane.update_in(cx, |pane, window, cx| {
-            let ix = pane.index_for_item_id(item_a.item_id()).unwrap();
-            pane.pin_tab_at(ix, window, cx);
-        });
-        assert_item_labels(&pane, ["A!", "B", "C*"], cx);
-
-        pane.update_in(cx, |pane, window, cx| {
-            let ix = pane.index_for_item_id(item_b.item_id()).unwrap();
-            pane.pin_tab_at(ix, window, cx);
-        });
-        assert_item_labels(&pane, ["A!", "B!", "C*"], cx);
-
-        pane.update_in(cx, |pane, window, cx| {
-            let ix = pane.index_for_item_id(item_c.item_id()).unwrap();
-            pane.pin_tab_at(ix, window, cx);
-        });
-        assert_item_labels(&pane, ["A!", "B!", "C*!"], cx);
-    }
-
-    #[gpui::test]
-    async fn test_pin_tabs_right_to_left_after_opening_at_max_capacity(cx: &mut TestAppContext) {
-        init_test(cx);
-        let fs = FakeFs::new(cx.executor());
-
-        let project = Project::test(fs, None, cx).await;
-        let (workspace, cx) =
-            cx.add_window_view(|window, cx| Workspace::test_new(project.clone(), window, cx));
-        let pane = workspace.read_with(cx, |workspace, _| workspace.active_pane().clone());
-
-        set_max_tabs(cx, Some(3));
-
-        let item_a = add_labeled_item(&pane, "A", false, cx);
-        assert_item_labels(&pane, ["A*"], cx);
-
-        let item_b = add_labeled_item(&pane, "B", false, cx);
-        assert_item_labels(&pane, ["A", "B*"], cx);
-
-        let item_c = add_labeled_item(&pane, "C", false, cx);
-        assert_item_labels(&pane, ["A", "B", "C*"], cx);
-
-        pane.update_in(cx, |pane, window, cx| {
-            let ix = pane.index_for_item_id(item_c.item_id()).unwrap();
-            pane.pin_tab_at(ix, window, cx);
-        });
-        assert_item_labels(&pane, ["C*!", "A", "B"], cx);
-
-        pane.update_in(cx, |pane, window, cx| {
-            let ix = pane.index_for_item_id(item_b.item_id()).unwrap();
-            pane.pin_tab_at(ix, window, cx);
-        });
-        assert_item_labels(&pane, ["C*!", "B!", "A"], cx);
-
-        pane.update_in(cx, |pane, window, cx| {
-            let ix = pane.index_for_item_id(item_a.item_id()).unwrap();
-            pane.pin_tab_at(ix, window, cx);
-        });
-        assert_item_labels(&pane, ["C*!", "B!", "A!"], cx);
-    }
-
-    #[gpui::test]
-    async fn test_pinned_tabs_never_closed_at_max_tabs(cx: &mut TestAppContext) {
-        init_test(cx);
-        let fs = FakeFs::new(cx.executor());
-
-        let project = Project::test(fs, None, cx).await;
-        let (workspace, cx) =
-            cx.add_window_view(|window, cx| Workspace::test_new(project.clone(), window, cx));
-        let pane = workspace.read_with(cx, |workspace, _| workspace.active_pane().clone());
-
-        let item_a = add_labeled_item(&pane, "A", false, cx);
-        pane.update_in(cx, |pane, window, cx| {
-            let ix = pane.index_for_item_id(item_a.item_id()).unwrap();
-            pane.pin_tab_at(ix, window, cx);
-        });
-
-        let item_b = add_labeled_item(&pane, "B", false, cx);
-        pane.update_in(cx, |pane, window, cx| {
-            let ix = pane.index_for_item_id(item_b.item_id()).unwrap();
-            pane.pin_tab_at(ix, window, cx);
-        });
-
-        add_labeled_item(&pane, "C", false, cx);
-        add_labeled_item(&pane, "D", false, cx);
-        add_labeled_item(&pane, "E", false, cx);
-        assert_item_labels(&pane, ["A!", "B!", "C", "D", "E*"], cx);
-
-        set_max_tabs(cx, Some(3));
-        add_labeled_item(&pane, "F", false, cx);
-        assert_item_labels(&pane, ["A!", "B!", "F*"], cx);
-
-        add_labeled_item(&pane, "G", false, cx);
-        assert_item_labels(&pane, ["A!", "B!", "G*"], cx);
-
-        add_labeled_item(&pane, "H", false, cx);
-        assert_item_labels(&pane, ["A!", "B!", "H*"], cx);
-    }
-
-    #[gpui::test]
-    async fn test_always_allows_one_unpinned_item_over_max_tabs_regardless_of_pinned_count(
-        cx: &mut TestAppContext,
-    ) {
-        init_test(cx);
-        let fs = FakeFs::new(cx.executor());
-
-        let project = Project::test(fs, None, cx).await;
-        let (workspace, cx) =
-            cx.add_window_view(|window, cx| Workspace::test_new(project.clone(), window, cx));
-        let pane = workspace.read_with(cx, |workspace, _| workspace.active_pane().clone());
-
-        set_max_tabs(cx, Some(3));
-
-        let item_a = add_labeled_item(&pane, "A", false, cx);
-        pane.update_in(cx, |pane, window, cx| {
-            let ix = pane.index_for_item_id(item_a.item_id()).unwrap();
-            pane.pin_tab_at(ix, window, cx);
-        });
-
-        let item_b = add_labeled_item(&pane, "B", false, cx);
-        pane.update_in(cx, |pane, window, cx| {
-            let ix = pane.index_for_item_id(item_b.item_id()).unwrap();
-            pane.pin_tab_at(ix, window, cx);
-        });
-
-        let item_c = add_labeled_item(&pane, "C", false, cx);
-        pane.update_in(cx, |pane, window, cx| {
-            let ix = pane.index_for_item_id(item_c.item_id()).unwrap();
-            pane.pin_tab_at(ix, window, cx);
-        });
-
-        assert_item_labels(&pane, ["A!", "B!", "C*!"], cx);
-
-        let item_d = add_labeled_item(&pane, "D", false, cx);
-        assert_item_labels(&pane, ["A!", "B!", "C!", "D*"], cx);
-
-        pane.update_in(cx, |pane, window, cx| {
-            let ix = pane.index_for_item_id(item_d.item_id()).unwrap();
-            pane.pin_tab_at(ix, window, cx);
-        });
-        assert_item_labels(&pane, ["A!", "B!", "C!", "D*!"], cx);
-
-        add_labeled_item(&pane, "E", false, cx);
-        assert_item_labels(&pane, ["A!", "B!", "C!", "D!", "E*"], cx);
-
-        add_labeled_item(&pane, "F", false, cx);
-        assert_item_labels(&pane, ["A!", "B!", "C!", "D!", "F*"], cx);
-    }
-
-    #[gpui::test]
-    async fn test_can_open_one_item_when_all_tabs_are_dirty_at_max(cx: &mut TestAppContext) {
-        init_test(cx);
-        let fs = FakeFs::new(cx.executor());
-
-        let project = Project::test(fs, None, cx).await;
-        let (workspace, cx) =
-            cx.add_window_view(|window, cx| Workspace::test_new(project.clone(), window, cx));
-        let pane = workspace.read_with(cx, |workspace, _| workspace.active_pane().clone());
-
-        set_max_tabs(cx, Some(3));
-
-        add_labeled_item(&pane, "A", true, cx);
-        assert_item_labels(&pane, ["A*^"], cx);
-
-        add_labeled_item(&pane, "B", true, cx);
-        assert_item_labels(&pane, ["A^", "B*^"], cx);
-
-        add_labeled_item(&pane, "C", true, cx);
-        assert_item_labels(&pane, ["A^", "B^", "C*^"], cx);
-
-        add_labeled_item(&pane, "D", false, cx);
-        assert_item_labels(&pane, ["A^", "B^", "C^", "D*"], cx);
-
-        add_labeled_item(&pane, "E", false, cx);
-        assert_item_labels(&pane, ["A^", "B^", "C^", "E*"], cx);
-
-        add_labeled_item(&pane, "F", false, cx);
-        assert_item_labels(&pane, ["A^", "B^", "C^", "F*"], cx);
-
-        add_labeled_item(&pane, "G", true, cx);
-        assert_item_labels(&pane, ["A^", "B^", "C^", "G*^"], cx);
-    }
-
-    #[gpui::test]
-    async fn test_toggle_pin_tab(cx: &mut TestAppContext) {
-        init_test(cx);
-        let fs = FakeFs::new(cx.executor());
-
-        let project = Project::test(fs, None, cx).await;
-        let (workspace, cx) =
-            cx.add_window_view(|window, cx| Workspace::test_new(project.clone(), window, cx));
-        let pane = workspace.read_with(cx, |workspace, _| workspace.active_pane().clone());
-
-        set_labeled_items(&pane, ["A", "B*", "C"], cx);
-        assert_item_labels(&pane, ["A", "B*", "C"], cx);
-
-        pane.update_in(cx, |pane, window, cx| {
-            pane.toggle_pin_tab(&TogglePinTab, window, cx);
-        });
-        assert_item_labels(&pane, ["B*!", "A", "C"], cx);
-
-        pane.update_in(cx, |pane, window, cx| {
-            pane.toggle_pin_tab(&TogglePinTab, window, cx);
-        });
-        assert_item_labels(&pane, ["B*", "A", "C"], cx);
-    }
-
-    #[gpui::test]
-    async fn test_pinning_active_tab_without_position_change_maintains_focus(
-        cx: &mut TestAppContext,
-    ) {
-        init_test(cx);
-        let fs = FakeFs::new(cx.executor());
-
-        let project = Project::test(fs, None, cx).await;
-        let (workspace, cx) =
-            cx.add_window_view(|window, cx| Workspace::test_new(project.clone(), window, cx));
-        let pane = workspace.read_with(cx, |workspace, _| workspace.active_pane().clone());
-
-        // Add A
-        let item_a = add_labeled_item(&pane, "A", false, cx);
-        assert_item_labels(&pane, ["A*"], cx);
-
-        // Add B
-        add_labeled_item(&pane, "B", false, cx);
-        assert_item_labels(&pane, ["A", "B*"], cx);
-
-        // Activate A again
-        pane.update_in(cx, |pane, window, cx| {
-            let ix = pane.index_for_item_id(item_a.item_id()).unwrap();
-            pane.activate_item(ix, true, true, window, cx);
-        });
-        assert_item_labels(&pane, ["A*", "B"], cx);
-
-        // Pin A - remains active
-        pane.update_in(cx, |pane, window, cx| {
-            let ix = pane.index_for_item_id(item_a.item_id()).unwrap();
-            pane.pin_tab_at(ix, window, cx);
-        });
-        assert_item_labels(&pane, ["A*!", "B"], cx);
-
-        // Unpin A - remain active
-        pane.update_in(cx, |pane, window, cx| {
-            let ix = pane.index_for_item_id(item_a.item_id()).unwrap();
-            pane.unpin_tab_at(ix, window, cx);
-        });
-        assert_item_labels(&pane, ["A*", "B"], cx);
-    }
-
-    #[gpui::test]
-    async fn test_pinning_active_tab_with_position_change_maintains_focus(cx: &mut TestAppContext) {
-        init_test(cx);
-        let fs = FakeFs::new(cx.executor());
-
-        let project = Project::test(fs, None, cx).await;
-        let (workspace, cx) =
-            cx.add_window_view(|window, cx| Workspace::test_new(project.clone(), window, cx));
-        let pane = workspace.read_with(cx, |workspace, _| workspace.active_pane().clone());
-
-        // Add A, B, C
-        add_labeled_item(&pane, "A", false, cx);
-        add_labeled_item(&pane, "B", false, cx);
-        let item_c = add_labeled_item(&pane, "C", false, cx);
-        assert_item_labels(&pane, ["A", "B", "C*"], cx);
-
-        // Pin C - moves to pinned area, remains active
-        pane.update_in(cx, |pane, window, cx| {
-            let ix = pane.index_for_item_id(item_c.item_id()).unwrap();
-            pane.pin_tab_at(ix, window, cx);
-        });
-        assert_item_labels(&pane, ["C*!", "A", "B"], cx);
-
-        // Unpin C - moves after pinned area, remains active
-        pane.update_in(cx, |pane, window, cx| {
-            let ix = pane.index_for_item_id(item_c.item_id()).unwrap();
-            pane.unpin_tab_at(ix, window, cx);
-        });
-        assert_item_labels(&pane, ["C*", "A", "B"], cx);
-    }
-
-    #[gpui::test]
-    async fn test_pinning_inactive_tab_without_position_change_preserves_existing_focus(
-        cx: &mut TestAppContext,
-    ) {
-        init_test(cx);
-        let fs = FakeFs::new(cx.executor());
-
-        let project = Project::test(fs, None, cx).await;
-        let (workspace, cx) =
-            cx.add_window_view(|window, cx| Workspace::test_new(project.clone(), window, cx));
-        let pane = workspace.read_with(cx, |workspace, _| workspace.active_pane().clone());
-
-        // Add A, B
-        let item_a = add_labeled_item(&pane, "A", false, cx);
-        add_labeled_item(&pane, "B", false, cx);
-        assert_item_labels(&pane, ["A", "B*"], cx);
-
-        // Pin A - already in pinned area, B remains active
-        pane.update_in(cx, |pane, window, cx| {
-            let ix = pane.index_for_item_id(item_a.item_id()).unwrap();
-            pane.pin_tab_at(ix, window, cx);
-        });
-        assert_item_labels(&pane, ["A!", "B*"], cx);
-
-        // Unpin A - stays in place, B remains active
-        pane.update_in(cx, |pane, window, cx| {
-            let ix = pane.index_for_item_id(item_a.item_id()).unwrap();
-            pane.unpin_tab_at(ix, window, cx);
-        });
-        assert_item_labels(&pane, ["A", "B*"], cx);
-    }
-
-    #[gpui::test]
-    async fn test_pinning_inactive_tab_with_position_change_preserves_existing_focus(
-        cx: &mut TestAppContext,
-    ) {
-        init_test(cx);
-        let fs = FakeFs::new(cx.executor());
-
-        let project = Project::test(fs, None, cx).await;
-        let (workspace, cx) =
-            cx.add_window_view(|window, cx| Workspace::test_new(project.clone(), window, cx));
-        let pane = workspace.read_with(cx, |workspace, _| workspace.active_pane().clone());
-
-        // Add A, B, C
-        add_labeled_item(&pane, "A", false, cx);
-        let item_b = add_labeled_item(&pane, "B", false, cx);
-        let item_c = add_labeled_item(&pane, "C", false, cx);
-        assert_item_labels(&pane, ["A", "B", "C*"], cx);
-
-        // Activate B
-        pane.update_in(cx, |pane, window, cx| {
-            let ix = pane.index_for_item_id(item_b.item_id()).unwrap();
-            pane.activate_item(ix, true, true, window, cx);
-        });
-        assert_item_labels(&pane, ["A", "B*", "C"], cx);
-
-        // Pin C - moves to pinned area, B remains active
-        pane.update_in(cx, |pane, window, cx| {
-            let ix = pane.index_for_item_id(item_c.item_id()).unwrap();
-            pane.pin_tab_at(ix, window, cx);
-        });
-        assert_item_labels(&pane, ["C!", "A", "B*"], cx);
-
-        // Unpin C - moves after pinned area, B remains active
-        pane.update_in(cx, |pane, window, cx| {
-            let ix = pane.index_for_item_id(item_c.item_id()).unwrap();
-            pane.unpin_tab_at(ix, window, cx);
-        });
-        assert_item_labels(&pane, ["C", "A", "B*"], cx);
-    }
-
-    #[gpui::test]
-    async fn test_drag_unpinned_tab_to_split_creates_pane_with_unpinned_tab(
-        cx: &mut TestAppContext,
-    ) {
-        init_test(cx);
-        let fs = FakeFs::new(cx.executor());
-
-        let project = Project::test(fs, None, cx).await;
-        let (workspace, cx) =
-            cx.add_window_view(|window, cx| Workspace::test_new(project.clone(), window, cx));
-        let pane_a = workspace.read_with(cx, |workspace, _| workspace.active_pane().clone());
-
-        // Add A, B. Pin B. Activate A
-        let item_a = add_labeled_item(&pane_a, "A", false, cx);
-        let item_b = add_labeled_item(&pane_a, "B", false, cx);
-
-        pane_a.update_in(cx, |pane, window, cx| {
-            let ix = pane.index_for_item_id(item_b.item_id()).unwrap();
-            pane.pin_tab_at(ix, window, cx);
-
-            let ix = pane.index_for_item_id(item_a.item_id()).unwrap();
-            pane.activate_item(ix, true, true, window, cx);
-        });
-
-        // Drag A to create new split
-        pane_a.update_in(cx, |pane, window, cx| {
-            pane.drag_split_direction = Some(SplitDirection::Right);
-
-            let dragged_tab = DraggedTab {
-                pane: pane_a.clone(),
-                item: item_a.boxed_clone(),
-                ix: 0,
-                detail: 0,
-                is_active: true,
-            };
-            pane.handle_tab_drop(&dragged_tab, 0, window, cx);
-        });
-
-        // A should be moved to new pane. B should remain pinned, A should not be pinned
-        let (pane_a, pane_b) = workspace.read_with(cx, |workspace, _| {
-            let panes = workspace.panes();
-            (panes[0].clone(), panes[1].clone())
-        });
-        assert_item_labels(&pane_a, ["B*!"], cx);
-        assert_item_labels(&pane_b, ["A*"], cx);
-    }
-
-    #[gpui::test]
-    async fn test_drag_pinned_tab_to_split_creates_pane_with_pinned_tab(cx: &mut TestAppContext) {
-        init_test(cx);
-        let fs = FakeFs::new(cx.executor());
-
-        let project = Project::test(fs, None, cx).await;
-        let (workspace, cx) =
-            cx.add_window_view(|window, cx| Workspace::test_new(project.clone(), window, cx));
-        let pane_a = workspace.read_with(cx, |workspace, _| workspace.active_pane().clone());
-
-        // Add A, B. Pin both. Activate A
-        let item_a = add_labeled_item(&pane_a, "A", false, cx);
-        let item_b = add_labeled_item(&pane_a, "B", false, cx);
-
-        pane_a.update_in(cx, |pane, window, cx| {
-            let ix = pane.index_for_item_id(item_a.item_id()).unwrap();
-            pane.pin_tab_at(ix, window, cx);
-
-            let ix = pane.index_for_item_id(item_b.item_id()).unwrap();
-            pane.pin_tab_at(ix, window, cx);
-
-            let ix = pane.index_for_item_id(item_a.item_id()).unwrap();
-            pane.activate_item(ix, true, true, window, cx);
-        });
-        assert_item_labels(&pane_a, ["A*!", "B!"], cx);
-
-        // Drag A to create new split
-        pane_a.update_in(cx, |pane, window, cx| {
-            pane.drag_split_direction = Some(SplitDirection::Right);
-
-            let dragged_tab = DraggedTab {
-                pane: pane_a.clone(),
-                item: item_a.boxed_clone(),
-                ix: 0,
-                detail: 0,
-                is_active: true,
-            };
-            pane.handle_tab_drop(&dragged_tab, 0, window, cx);
-        });
-
-        // A should be moved to new pane. Both A and B should still be pinned
-        let (pane_a, pane_b) = workspace.read_with(cx, |workspace, _| {
-            let panes = workspace.panes();
-            (panes[0].clone(), panes[1].clone())
-        });
-        assert_item_labels(&pane_a, ["B*!"], cx);
-        assert_item_labels(&pane_b, ["A*!"], cx);
-    }
-
-    #[gpui::test]
-    async fn test_drag_pinned_tab_into_existing_panes_pinned_region(cx: &mut TestAppContext) {
-        init_test(cx);
-        let fs = FakeFs::new(cx.executor());
-
-        let project = Project::test(fs, None, cx).await;
-        let (workspace, cx) =
-            cx.add_window_view(|window, cx| Workspace::test_new(project.clone(), window, cx));
-        let pane_a = workspace.read_with(cx, |workspace, _| workspace.active_pane().clone());
-
-        // Add A to pane A and pin
-        let item_a = add_labeled_item(&pane_a, "A", false, cx);
-        pane_a.update_in(cx, |pane, window, cx| {
-            let ix = pane.index_for_item_id(item_a.item_id()).unwrap();
-            pane.pin_tab_at(ix, window, cx);
-        });
-        assert_item_labels(&pane_a, ["A*!"], cx);
-
-        // Add B to pane B and pin
-        let pane_b = workspace.update_in(cx, |workspace, window, cx| {
-            workspace.split_pane(pane_a.clone(), SplitDirection::Right, window, cx)
-        });
-        let item_b = add_labeled_item(&pane_b, "B", false, cx);
-        pane_b.update_in(cx, |pane, window, cx| {
-            let ix = pane.index_for_item_id(item_b.item_id()).unwrap();
-            pane.pin_tab_at(ix, window, cx);
-        });
-        assert_item_labels(&pane_b, ["B*!"], cx);
-
-        // Move A from pane A to pane B's pinned region
-        pane_b.update_in(cx, |pane, window, cx| {
-            let dragged_tab = DraggedTab {
-                pane: pane_a.clone(),
-                item: item_a.boxed_clone(),
-                ix: 0,
-                detail: 0,
-                is_active: true,
-            };
-            pane.handle_tab_drop(&dragged_tab, 0, window, cx);
-        });
-
-        // A should stay pinned
-        assert_item_labels(&pane_a, [], cx);
-        assert_item_labels(&pane_b, ["A*!", "B!"], cx);
-    }
-
-    #[gpui::test]
-    async fn test_drag_pinned_tab_into_existing_panes_unpinned_region(cx: &mut TestAppContext) {
-        init_test(cx);
-        let fs = FakeFs::new(cx.executor());
-
-        let project = Project::test(fs, None, cx).await;
-        let (workspace, cx) =
-            cx.add_window_view(|window, cx| Workspace::test_new(project.clone(), window, cx));
-        let pane_a = workspace.read_with(cx, |workspace, _| workspace.active_pane().clone());
-
-        // Add A to pane A and pin
-        let item_a = add_labeled_item(&pane_a, "A", false, cx);
-        pane_a.update_in(cx, |pane, window, cx| {
-            let ix = pane.index_for_item_id(item_a.item_id()).unwrap();
-            pane.pin_tab_at(ix, window, cx);
-        });
-        assert_item_labels(&pane_a, ["A*!"], cx);
-
-        // Create pane B with pinned item B
-        let pane_b = workspace.update_in(cx, |workspace, window, cx| {
-            workspace.split_pane(pane_a.clone(), SplitDirection::Right, window, cx)
-        });
-        let item_b = add_labeled_item(&pane_b, "B", false, cx);
-        assert_item_labels(&pane_b, ["B*"], cx);
-
-        pane_b.update_in(cx, |pane, window, cx| {
-            let ix = pane.index_for_item_id(item_b.item_id()).unwrap();
-            pane.pin_tab_at(ix, window, cx);
-        });
-        assert_item_labels(&pane_b, ["B*!"], cx);
-
-        // Move A from pane A to pane B's unpinned region
-        pane_b.update_in(cx, |pane, window, cx| {
-            let dragged_tab = DraggedTab {
-                pane: pane_a.clone(),
-                item: item_a.boxed_clone(),
-                ix: 0,
-                detail: 0,
-                is_active: true,
-            };
-            pane.handle_tab_drop(&dragged_tab, 1, window, cx);
-        });
-
-        // A should become pinned
-        assert_item_labels(&pane_a, [], cx);
-        assert_item_labels(&pane_b, ["B!", "A*"], cx);
-    }
-
-    #[gpui::test]
-    async fn test_drag_pinned_tab_into_existing_panes_first_position_with_no_pinned_tabs(
-        cx: &mut TestAppContext,
-    ) {
-        init_test(cx);
-        let fs = FakeFs::new(cx.executor());
-
-        let project = Project::test(fs, None, cx).await;
-        let (workspace, cx) =
-            cx.add_window_view(|window, cx| Workspace::test_new(project.clone(), window, cx));
-        let pane_a = workspace.read_with(cx, |workspace, _| workspace.active_pane().clone());
-
-        // Add A to pane A and pin
-        let item_a = add_labeled_item(&pane_a, "A", false, cx);
-        pane_a.update_in(cx, |pane, window, cx| {
-            let ix = pane.index_for_item_id(item_a.item_id()).unwrap();
-            pane.pin_tab_at(ix, window, cx);
-        });
-        assert_item_labels(&pane_a, ["A*!"], cx);
-
-        // Add B to pane B
-        let pane_b = workspace.update_in(cx, |workspace, window, cx| {
-            workspace.split_pane(pane_a.clone(), SplitDirection::Right, window, cx)
-        });
-        add_labeled_item(&pane_b, "B", false, cx);
-        assert_item_labels(&pane_b, ["B*"], cx);
-
-        // Move A from pane A to position 0 in pane B, indicating it should stay pinned
-        pane_b.update_in(cx, |pane, window, cx| {
-            let dragged_tab = DraggedTab {
-                pane: pane_a.clone(),
-                item: item_a.boxed_clone(),
-                ix: 0,
-                detail: 0,
-                is_active: true,
-            };
-            pane.handle_tab_drop(&dragged_tab, 0, window, cx);
-        });
-
-        // A should stay pinned
-        assert_item_labels(&pane_a, [], cx);
-        assert_item_labels(&pane_b, ["A*!", "B"], cx);
-    }
-
-    #[gpui::test]
-    async fn test_drag_pinned_tab_into_existing_pane_at_max_capacity_closes_unpinned_tabs(
-        cx: &mut TestAppContext,
-    ) {
-        init_test(cx);
-        let fs = FakeFs::new(cx.executor());
-
-        let project = Project::test(fs, None, cx).await;
-        let (workspace, cx) =
-            cx.add_window_view(|window, cx| Workspace::test_new(project.clone(), window, cx));
-        let pane_a = workspace.read_with(cx, |workspace, _| workspace.active_pane().clone());
-        set_max_tabs(cx, Some(2));
-
-        // Add A, B to pane A. Pin both
-        let item_a = add_labeled_item(&pane_a, "A", false, cx);
-        let item_b = add_labeled_item(&pane_a, "B", false, cx);
-        pane_a.update_in(cx, |pane, window, cx| {
-            let ix = pane.index_for_item_id(item_a.item_id()).unwrap();
-            pane.pin_tab_at(ix, window, cx);
-
-            let ix = pane.index_for_item_id(item_b.item_id()).unwrap();
-            pane.pin_tab_at(ix, window, cx);
-        });
-        assert_item_labels(&pane_a, ["A!", "B*!"], cx);
-
-        // Add C, D to pane B. Pin both
-        let pane_b = workspace.update_in(cx, |workspace, window, cx| {
-            workspace.split_pane(pane_a.clone(), SplitDirection::Right, window, cx)
-        });
-        let item_c = add_labeled_item(&pane_b, "C", false, cx);
-        let item_d = add_labeled_item(&pane_b, "D", false, cx);
-        pane_b.update_in(cx, |pane, window, cx| {
-            let ix = pane.index_for_item_id(item_c.item_id()).unwrap();
-            pane.pin_tab_at(ix, window, cx);
-
-            let ix = pane.index_for_item_id(item_d.item_id()).unwrap();
-            pane.pin_tab_at(ix, window, cx);
-        });
-        assert_item_labels(&pane_b, ["C!", "D*!"], cx);
-
-        // Add a third unpinned item to pane B (exceeds max tabs), but is allowed,
-        // as we allow 1 tab over max if the others are pinned or dirty
-        add_labeled_item(&pane_b, "E", false, cx);
-        assert_item_labels(&pane_b, ["C!", "D!", "E*"], cx);
-
-        // Drag pinned A from pane A to position 0 in pane B
-        pane_b.update_in(cx, |pane, window, cx| {
-            let dragged_tab = DraggedTab {
-                pane: pane_a.clone(),
-                item: item_a.boxed_clone(),
-                ix: 0,
-                detail: 0,
-                is_active: true,
-            };
-            pane.handle_tab_drop(&dragged_tab, 0, window, cx);
-        });
-
-        // E (unpinned) should be closed, leaving 3 pinned items
-        assert_item_labels(&pane_a, ["B*!"], cx);
-        assert_item_labels(&pane_b, ["A*!", "C!", "D!"], cx);
-    }
-
-    #[gpui::test]
-    async fn test_drag_last_pinned_tab_to_same_position_stays_pinned(cx: &mut TestAppContext) {
-        init_test(cx);
-        let fs = FakeFs::new(cx.executor());
-
-        let project = Project::test(fs, None, cx).await;
-        let (workspace, cx) =
-            cx.add_window_view(|window, cx| Workspace::test_new(project.clone(), window, cx));
-        let pane_a = workspace.read_with(cx, |workspace, _| workspace.active_pane().clone());
-
-        // Add A to pane A and pin it
-        let item_a = add_labeled_item(&pane_a, "A", false, cx);
-        pane_a.update_in(cx, |pane, window, cx| {
-            let ix = pane.index_for_item_id(item_a.item_id()).unwrap();
-            pane.pin_tab_at(ix, window, cx);
-        });
-        assert_item_labels(&pane_a, ["A*!"], cx);
-
-        // Drag pinned A to position 1 (directly to the right) in the same pane
-        pane_a.update_in(cx, |pane, window, cx| {
-            let dragged_tab = DraggedTab {
-                pane: pane_a.clone(),
-                item: item_a.boxed_clone(),
-                ix: 0,
-                detail: 0,
-                is_active: true,
-            };
-            pane.handle_tab_drop(&dragged_tab, 1, window, cx);
-        });
-
-        // A should still be pinned and active
-        assert_item_labels(&pane_a, ["A*!"], cx);
-    }
-
-    #[gpui::test]
-    async fn test_drag_pinned_tab_beyond_last_pinned_tab_in_same_pane_stays_pinned(
-        cx: &mut TestAppContext,
-    ) {
-        init_test(cx);
-        let fs = FakeFs::new(cx.executor());
-
-        let project = Project::test(fs, None, cx).await;
-        let (workspace, cx) =
-            cx.add_window_view(|window, cx| Workspace::test_new(project.clone(), window, cx));
-        let pane_a = workspace.read_with(cx, |workspace, _| workspace.active_pane().clone());
-
-        // Add A, B to pane A and pin both
-        let item_a = add_labeled_item(&pane_a, "A", false, cx);
-        let item_b = add_labeled_item(&pane_a, "B", false, cx);
-        pane_a.update_in(cx, |pane, window, cx| {
-            let ix = pane.index_for_item_id(item_a.item_id()).unwrap();
-            pane.pin_tab_at(ix, window, cx);
-
-            let ix = pane.index_for_item_id(item_b.item_id()).unwrap();
-            pane.pin_tab_at(ix, window, cx);
-        });
-        assert_item_labels(&pane_a, ["A!", "B*!"], cx);
-
-        // Drag pinned A right of B in the same pane
-        pane_a.update_in(cx, |pane, window, cx| {
-            let dragged_tab = DraggedTab {
-                pane: pane_a.clone(),
-                item: item_a.boxed_clone(),
-                ix: 0,
-                detail: 0,
-                is_active: true,
-            };
-            pane.handle_tab_drop(&dragged_tab, 2, window, cx);
-        });
-
-        // A stays pinned
-        assert_item_labels(&pane_a, ["B!", "A*!"], cx);
-    }
-
-    #[gpui::test]
-    async fn test_drag_pinned_tab_beyond_unpinned_tab_in_same_pane_becomes_unpinned(
-        cx: &mut TestAppContext,
-    ) {
-        init_test(cx);
-        let fs = FakeFs::new(cx.executor());
-
-        let project = Project::test(fs, None, cx).await;
-        let (workspace, cx) =
-            cx.add_window_view(|window, cx| Workspace::test_new(project.clone(), window, cx));
-        let pane_a = workspace.read_with(cx, |workspace, _| workspace.active_pane().clone());
-
-        // Add A, B to pane A and pin A
-        let item_a = add_labeled_item(&pane_a, "A", false, cx);
-        add_labeled_item(&pane_a, "B", false, cx);
-        pane_a.update_in(cx, |pane, window, cx| {
-            let ix = pane.index_for_item_id(item_a.item_id()).unwrap();
-            pane.pin_tab_at(ix, window, cx);
-        });
-        assert_item_labels(&pane_a, ["A!", "B*"], cx);
-
-        // Drag pinned A right of B in the same pane
-        pane_a.update_in(cx, |pane, window, cx| {
-            let dragged_tab = DraggedTab {
-                pane: pane_a.clone(),
-                item: item_a.boxed_clone(),
-                ix: 0,
-                detail: 0,
-                is_active: true,
-            };
-            pane.handle_tab_drop(&dragged_tab, 2, window, cx);
-        });
-
-        // A becomes unpinned
-        assert_item_labels(&pane_a, ["B", "A*"], cx);
-    }
-
-    #[gpui::test]
-    async fn test_drag_unpinned_tab_in_front_of_pinned_tab_in_same_pane_becomes_pinned(
-        cx: &mut TestAppContext,
-    ) {
-        init_test(cx);
-        let fs = FakeFs::new(cx.executor());
-
-        let project = Project::test(fs, None, cx).await;
-        let (workspace, cx) =
-            cx.add_window_view(|window, cx| Workspace::test_new(project.clone(), window, cx));
-        let pane_a = workspace.read_with(cx, |workspace, _| workspace.active_pane().clone());
-
-        // Add A, B to pane A and pin A
-        let item_a = add_labeled_item(&pane_a, "A", false, cx);
-        let item_b = add_labeled_item(&pane_a, "B", false, cx);
-        pane_a.update_in(cx, |pane, window, cx| {
-            let ix = pane.index_for_item_id(item_a.item_id()).unwrap();
-            pane.pin_tab_at(ix, window, cx);
-        });
-        assert_item_labels(&pane_a, ["A!", "B*"], cx);
-
-        // Drag pinned B left of A in the same pane
-        pane_a.update_in(cx, |pane, window, cx| {
-            let dragged_tab = DraggedTab {
-                pane: pane_a.clone(),
-                item: item_b.boxed_clone(),
-                ix: 1,
-                detail: 0,
-                is_active: true,
-            };
-            pane.handle_tab_drop(&dragged_tab, 0, window, cx);
-        });
-
-        // A becomes unpinned
-        assert_item_labels(&pane_a, ["B*!", "A!"], cx);
-    }
-
-    #[gpui::test]
-    async fn test_drag_unpinned_tab_to_the_pinned_region_stays_pinned(cx: &mut TestAppContext) {
-        init_test(cx);
-        let fs = FakeFs::new(cx.executor());
-
-        let project = Project::test(fs, None, cx).await;
-        let (workspace, cx) =
-            cx.add_window_view(|window, cx| Workspace::test_new(project.clone(), window, cx));
-        let pane_a = workspace.read_with(cx, |workspace, _| workspace.active_pane().clone());
-
-        // Add A, B, C to pane A and pin A
-        let item_a = add_labeled_item(&pane_a, "A", false, cx);
-        add_labeled_item(&pane_a, "B", false, cx);
-        let item_c = add_labeled_item(&pane_a, "C", false, cx);
-        pane_a.update_in(cx, |pane, window, cx| {
-            let ix = pane.index_for_item_id(item_a.item_id()).unwrap();
-            pane.pin_tab_at(ix, window, cx);
-        });
-        assert_item_labels(&pane_a, ["A!", "B", "C*"], cx);
-
-        // Drag pinned C left of B in the same pane
-        pane_a.update_in(cx, |pane, window, cx| {
-            let dragged_tab = DraggedTab {
-                pane: pane_a.clone(),
-                item: item_c.boxed_clone(),
-                ix: 2,
-                detail: 0,
-                is_active: true,
-            };
-            pane.handle_tab_drop(&dragged_tab, 1, window, cx);
-        });
-
-        // A stays pinned, B and C remain unpinned
-        assert_item_labels(&pane_a, ["A!", "C*", "B"], cx);
-    }
-
-    #[gpui::test]
-    async fn test_drag_unpinned_tab_into_existing_panes_pinned_region(cx: &mut TestAppContext) {
-        init_test(cx);
-        let fs = FakeFs::new(cx.executor());
-
-        let project = Project::test(fs, None, cx).await;
-        let (workspace, cx) =
-            cx.add_window_view(|window, cx| Workspace::test_new(project.clone(), window, cx));
-        let pane_a = workspace.read_with(cx, |workspace, _| workspace.active_pane().clone());
-
-        // Add unpinned item A to pane A
-        let item_a = add_labeled_item(&pane_a, "A", false, cx);
-        assert_item_labels(&pane_a, ["A*"], cx);
-
-        // Create pane B with pinned item B
-        let pane_b = workspace.update_in(cx, |workspace, window, cx| {
-            workspace.split_pane(pane_a.clone(), SplitDirection::Right, window, cx)
-        });
-        let item_b = add_labeled_item(&pane_b, "B", false, cx);
-        pane_b.update_in(cx, |pane, window, cx| {
-            let ix = pane.index_for_item_id(item_b.item_id()).unwrap();
-            pane.pin_tab_at(ix, window, cx);
-        });
-        assert_item_labels(&pane_b, ["B*!"], cx);
-
-        // Move A from pane A to pane B's pinned region
-        pane_b.update_in(cx, |pane, window, cx| {
-            let dragged_tab = DraggedTab {
-                pane: pane_a.clone(),
-                item: item_a.boxed_clone(),
-                ix: 0,
-                detail: 0,
-                is_active: true,
-            };
-            pane.handle_tab_drop(&dragged_tab, 0, window, cx);
-        });
-
-        // A should become pinned since it was dropped in the pinned region
-        assert_item_labels(&pane_a, [], cx);
-        assert_item_labels(&pane_b, ["A*!", "B!"], cx);
-    }
-
-    #[gpui::test]
-    async fn test_drag_unpinned_tab_into_existing_panes_unpinned_region(cx: &mut TestAppContext) {
-        init_test(cx);
-        let fs = FakeFs::new(cx.executor());
-
-        let project = Project::test(fs, None, cx).await;
-        let (workspace, cx) =
-            cx.add_window_view(|window, cx| Workspace::test_new(project.clone(), window, cx));
-        let pane_a = workspace.read_with(cx, |workspace, _| workspace.active_pane().clone());
-
-        // Add unpinned item A to pane A
-        let item_a = add_labeled_item(&pane_a, "A", false, cx);
-        assert_item_labels(&pane_a, ["A*"], cx);
-
-        // Create pane B with one pinned item B
-        let pane_b = workspace.update_in(cx, |workspace, window, cx| {
-            workspace.split_pane(pane_a.clone(), SplitDirection::Right, window, cx)
-        });
-        let item_b = add_labeled_item(&pane_b, "B", false, cx);
-        pane_b.update_in(cx, |pane, window, cx| {
-            let ix = pane.index_for_item_id(item_b.item_id()).unwrap();
-            pane.pin_tab_at(ix, window, cx);
-        });
-        assert_item_labels(&pane_b, ["B*!"], cx);
-
-        // Move A from pane A to pane B's unpinned region
-        pane_b.update_in(cx, |pane, window, cx| {
-            let dragged_tab = DraggedTab {
-                pane: pane_a.clone(),
-                item: item_a.boxed_clone(),
-                ix: 0,
-                detail: 0,
-                is_active: true,
-            };
-            pane.handle_tab_drop(&dragged_tab, 1, window, cx);
-        });
-
-        // A should remain unpinned since it was dropped outside the pinned region
-        assert_item_labels(&pane_a, [], cx);
-        assert_item_labels(&pane_b, ["B!", "A*"], cx);
-    }
-
-    #[gpui::test]
-    async fn test_add_item_with_new_item(cx: &mut TestAppContext) {
-        init_test(cx);
-        let fs = FakeFs::new(cx.executor());
-
-        let project = Project::test(fs, None, cx).await;
-        let (workspace, cx) =
-            cx.add_window_view(|window, cx| Workspace::test_new(project.clone(), window, cx));
-        let pane = workspace.read_with(cx, |workspace, _| workspace.active_pane().clone());
-
-        // 1. Add with a destination index
-        //   a. Add before the active item
-        set_labeled_items(&pane, ["A", "B*", "C"], cx);
-        pane.update_in(cx, |pane, window, cx| {
-            pane.add_item(
-                Box::new(cx.new(|cx| TestItem::new(cx).with_label("D"))),
-                false,
-                false,
-                Some(0),
-                window,
-                cx,
-            );
-        });
-        assert_item_labels(&pane, ["D*", "A", "B", "C"], cx);
-
-        //   b. Add after the active item
-        set_labeled_items(&pane, ["A", "B*", "C"], cx);
-        pane.update_in(cx, |pane, window, cx| {
-            pane.add_item(
-                Box::new(cx.new(|cx| TestItem::new(cx).with_label("D"))),
-                false,
-                false,
-                Some(2),
-                window,
-                cx,
-            );
-        });
-        assert_item_labels(&pane, ["A", "B", "D*", "C"], cx);
-
-        //   c. Add at the end of the item list (including off the length)
-        set_labeled_items(&pane, ["A", "B*", "C"], cx);
-        pane.update_in(cx, |pane, window, cx| {
-            pane.add_item(
-                Box::new(cx.new(|cx| TestItem::new(cx).with_label("D"))),
-                false,
-                false,
-                Some(5),
-                window,
-                cx,
-            );
-        });
-        assert_item_labels(&pane, ["A", "B", "C", "D*"], cx);
-
-        // 2. Add without a destination index
-        //   a. Add with active item at the start of the item list
-        set_labeled_items(&pane, ["A*", "B", "C"], cx);
-        pane.update_in(cx, |pane, window, cx| {
-            pane.add_item(
-                Box::new(cx.new(|cx| TestItem::new(cx).with_label("D"))),
-                false,
-                false,
-                None,
-                window,
-                cx,
-            );
-        });
-        set_labeled_items(&pane, ["A", "D*", "B", "C"], cx);
-
-        //   b. Add with active item at the end of the item list
-        set_labeled_items(&pane, ["A", "B", "C*"], cx);
-        pane.update_in(cx, |pane, window, cx| {
-            pane.add_item(
-                Box::new(cx.new(|cx| TestItem::new(cx).with_label("D"))),
-                false,
-                false,
-                None,
-                window,
-                cx,
-            );
-        });
-        assert_item_labels(&pane, ["A", "B", "C", "D*"], cx);
-    }
-
-    #[gpui::test]
-    async fn test_add_item_with_existing_item(cx: &mut TestAppContext) {
-        init_test(cx);
-        let fs = FakeFs::new(cx.executor());
-
-        let project = Project::test(fs, None, cx).await;
-        let (workspace, cx) =
-            cx.add_window_view(|window, cx| Workspace::test_new(project.clone(), window, cx));
-        let pane = workspace.read_with(cx, |workspace, _| workspace.active_pane().clone());
-
-        // 1. Add with a destination index
-        //   1a. Add before the active item
-        let [_, _, _, d] = set_labeled_items(&pane, ["A", "B*", "C", "D"], cx);
-        pane.update_in(cx, |pane, window, cx| {
-            pane.add_item(d, false, false, Some(0), window, cx);
-        });
-        assert_item_labels(&pane, ["D*", "A", "B", "C"], cx);
-
-        //   1b. Add after the active item
-        let [_, _, _, d] = set_labeled_items(&pane, ["A", "B*", "C", "D"], cx);
-        pane.update_in(cx, |pane, window, cx| {
-            pane.add_item(d, false, false, Some(2), window, cx);
-        });
-        assert_item_labels(&pane, ["A", "B", "D*", "C"], cx);
-
-        //   1c. Add at the end of the item list (including off the length)
-        let [a, _, _, _] = set_labeled_items(&pane, ["A", "B*", "C", "D"], cx);
-        pane.update_in(cx, |pane, window, cx| {
-            pane.add_item(a, false, false, Some(5), window, cx);
-        });
-        assert_item_labels(&pane, ["B", "C", "D", "A*"], cx);
-
-        //   1d. Add same item to active index
-        let [_, b, _] = set_labeled_items(&pane, ["A", "B*", "C"], cx);
-        pane.update_in(cx, |pane, window, cx| {
-            pane.add_item(b, false, false, Some(1), window, cx);
-        });
-        assert_item_labels(&pane, ["A", "B*", "C"], cx);
-
-        //   1e. Add item to index after same item in last position
-        let [_, _, c] = set_labeled_items(&pane, ["A", "B*", "C"], cx);
-        pane.update_in(cx, |pane, window, cx| {
-            pane.add_item(c, false, false, Some(2), window, cx);
-        });
-        assert_item_labels(&pane, ["A", "B", "C*"], cx);
-
-        // 2. Add without a destination index
-        //   2a. Add with active item at the start of the item list
-        let [_, _, _, d] = set_labeled_items(&pane, ["A*", "B", "C", "D"], cx);
-        pane.update_in(cx, |pane, window, cx| {
-            pane.add_item(d, false, false, None, window, cx);
-        });
-        assert_item_labels(&pane, ["A", "D*", "B", "C"], cx);
-
-        //   2b. Add with active item at the end of the item list
-        let [a, _, _, _] = set_labeled_items(&pane, ["A", "B", "C", "D*"], cx);
-        pane.update_in(cx, |pane, window, cx| {
-            pane.add_item(a, false, false, None, window, cx);
-        });
-        assert_item_labels(&pane, ["B", "C", "D", "A*"], cx);
-
-        //   2c. Add active item to active item at end of list
-        let [_, _, c] = set_labeled_items(&pane, ["A", "B", "C*"], cx);
-        pane.update_in(cx, |pane, window, cx| {
-            pane.add_item(c, false, false, None, window, cx);
-        });
-        assert_item_labels(&pane, ["A", "B", "C*"], cx);
-
-        //   2d. Add active item to active item at start of list
-        let [a, _, _] = set_labeled_items(&pane, ["A*", "B", "C"], cx);
-        pane.update_in(cx, |pane, window, cx| {
-            pane.add_item(a, false, false, None, window, cx);
-        });
-        assert_item_labels(&pane, ["A*", "B", "C"], cx);
-    }
-
-    #[gpui::test]
-    async fn test_add_item_with_same_project_entries(cx: &mut TestAppContext) {
-        init_test(cx);
-        let fs = FakeFs::new(cx.executor());
-
-        let project = Project::test(fs, None, cx).await;
-        let (workspace, cx) =
-            cx.add_window_view(|window, cx| Workspace::test_new(project.clone(), window, cx));
-        let pane = workspace.read_with(cx, |workspace, _| workspace.active_pane().clone());
-
-        // singleton view
-        pane.update_in(cx, |pane, window, cx| {
-            pane.add_item(
-                Box::new(cx.new(|cx| {
-                    TestItem::new(cx)
-                        .with_singleton(true)
-                        .with_label("buffer 1")
-                        .with_project_items(&[TestProjectItem::new(1, "one.txt", cx)])
-                })),
-                false,
-                false,
-                None,
-                window,
-                cx,
-            );
-        });
-        assert_item_labels(&pane, ["buffer 1*"], cx);
-
-        // new singleton view with the same project entry
-        pane.update_in(cx, |pane, window, cx| {
-            pane.add_item(
-                Box::new(cx.new(|cx| {
-                    TestItem::new(cx)
-                        .with_singleton(true)
-                        .with_label("buffer 1")
-                        .with_project_items(&[TestProjectItem::new(1, "1.txt", cx)])
-                })),
-                false,
-                false,
-                None,
-                window,
-                cx,
-            );
-        });
-        assert_item_labels(&pane, ["buffer 1*"], cx);
-
-        // new singleton view with different project entry
-        pane.update_in(cx, |pane, window, cx| {
-            pane.add_item(
-                Box::new(cx.new(|cx| {
-                    TestItem::new(cx)
-                        .with_singleton(true)
-                        .with_label("buffer 2")
-                        .with_project_items(&[TestProjectItem::new(2, "2.txt", cx)])
-                })),
-                false,
-                false,
-                None,
-                window,
-                cx,
-            );
-        });
-        assert_item_labels(&pane, ["buffer 1", "buffer 2*"], cx);
-
-        // new multibuffer view with the same project entry
-        pane.update_in(cx, |pane, window, cx| {
-            pane.add_item(
-                Box::new(cx.new(|cx| {
-                    TestItem::new(cx)
-                        .with_singleton(false)
-                        .with_label("multibuffer 1")
-                        .with_project_items(&[TestProjectItem::new(1, "1.txt", cx)])
-                })),
-                false,
-                false,
-                None,
-                window,
-                cx,
-            );
-        });
-        assert_item_labels(&pane, ["buffer 1", "buffer 2", "multibuffer 1*"], cx);
-
-        // another multibuffer view with the same project entry
-        pane.update_in(cx, |pane, window, cx| {
-            pane.add_item(
-                Box::new(cx.new(|cx| {
-                    TestItem::new(cx)
-                        .with_singleton(false)
-                        .with_label("multibuffer 1b")
-                        .with_project_items(&[TestProjectItem::new(1, "1.txt", cx)])
-                })),
-                false,
-                false,
-                None,
-                window,
-                cx,
-            );
-        });
-        assert_item_labels(
-            &pane,
-            ["buffer 1", "buffer 2", "multibuffer 1", "multibuffer 1b*"],
-            cx,
-        );
-    }
-
-    #[gpui::test]
-    async fn test_remove_item_ordering_history(cx: &mut TestAppContext) {
-        init_test(cx);
-        let fs = FakeFs::new(cx.executor());
-
-        let project = Project::test(fs, None, cx).await;
-        let (workspace, cx) =
-            cx.add_window_view(|window, cx| Workspace::test_new(project.clone(), window, cx));
-        let pane = workspace.read_with(cx, |workspace, _| workspace.active_pane().clone());
-
-        add_labeled_item(&pane, "A", false, cx);
-        add_labeled_item(&pane, "B", false, cx);
-        add_labeled_item(&pane, "C", false, cx);
-        add_labeled_item(&pane, "D", false, cx);
-        assert_item_labels(&pane, ["A", "B", "C", "D*"], cx);
-
-        pane.update_in(cx, |pane, window, cx| {
-            pane.activate_item(1, false, false, window, cx)
-        });
-        add_labeled_item(&pane, "1", false, cx);
-        assert_item_labels(&pane, ["A", "B", "1*", "C", "D"], cx);
-
-        pane.update_in(cx, |pane, window, cx| {
-            pane.close_active_item(
-                &CloseActiveItem {
-                    save_intent: None,
-                    close_pinned: false,
-                },
-                window,
-                cx,
-            )
-        })
-        .await
-        .unwrap();
-        assert_item_labels(&pane, ["A", "B*", "C", "D"], cx);
-
-        pane.update_in(cx, |pane, window, cx| {
-            pane.activate_item(3, false, false, window, cx)
-        });
-        assert_item_labels(&pane, ["A", "B", "C", "D*"], cx);
-
-        pane.update_in(cx, |pane, window, cx| {
-            pane.close_active_item(
-                &CloseActiveItem {
-                    save_intent: None,
-                    close_pinned: false,
-                },
-                window,
-                cx,
-            )
-        })
-        .await
-        .unwrap();
-        assert_item_labels(&pane, ["A", "B*", "C"], cx);
-
-        pane.update_in(cx, |pane, window, cx| {
-            pane.close_active_item(
-                &CloseActiveItem {
-                    save_intent: None,
-                    close_pinned: false,
-                },
-                window,
-                cx,
-            )
-        })
-        .await
-        .unwrap();
-        assert_item_labels(&pane, ["A", "C*"], cx);
-
-        pane.update_in(cx, |pane, window, cx| {
-            pane.close_active_item(
-                &CloseActiveItem {
-                    save_intent: None,
-                    close_pinned: false,
-                },
-                window,
-                cx,
-            )
-        })
-        .await
-        .unwrap();
-        assert_item_labels(&pane, ["A*"], cx);
-    }
-
-    #[gpui::test]
-    async fn test_remove_item_ordering_neighbour(cx: &mut TestAppContext) {
-        init_test(cx);
-        cx.update_global::<SettingsStore, ()>(|s, cx| {
-            s.update_user_settings::<ItemSettings>(cx, |s| {
-                s.activate_on_close = Some(ActivateOnClose::Neighbour);
-            });
-        });
-        let fs = FakeFs::new(cx.executor());
-
-        let project = Project::test(fs, None, cx).await;
-        let (workspace, cx) =
-            cx.add_window_view(|window, cx| Workspace::test_new(project.clone(), window, cx));
-        let pane = workspace.read_with(cx, |workspace, _| workspace.active_pane().clone());
-
-        add_labeled_item(&pane, "A", false, cx);
-        add_labeled_item(&pane, "B", false, cx);
-        add_labeled_item(&pane, "C", false, cx);
-        add_labeled_item(&pane, "D", false, cx);
-        assert_item_labels(&pane, ["A", "B", "C", "D*"], cx);
-
-        pane.update_in(cx, |pane, window, cx| {
-            pane.activate_item(1, false, false, window, cx)
-        });
-        add_labeled_item(&pane, "1", false, cx);
-        assert_item_labels(&pane, ["A", "B", "1*", "C", "D"], cx);
-
-        pane.update_in(cx, |pane, window, cx| {
-            pane.close_active_item(
-                &CloseActiveItem {
-                    save_intent: None,
-                    close_pinned: false,
-                },
-                window,
-                cx,
-            )
-        })
-        .await
-        .unwrap();
-        assert_item_labels(&pane, ["A", "B", "C*", "D"], cx);
-
-        pane.update_in(cx, |pane, window, cx| {
-            pane.activate_item(3, false, false, window, cx)
-        });
-        assert_item_labels(&pane, ["A", "B", "C", "D*"], cx);
-
-        pane.update_in(cx, |pane, window, cx| {
-            pane.close_active_item(
-                &CloseActiveItem {
-                    save_intent: None,
-                    close_pinned: false,
-                },
-                window,
-                cx,
-            )
-        })
-        .await
-        .unwrap();
-        assert_item_labels(&pane, ["A", "B", "C*"], cx);
-
-        pane.update_in(cx, |pane, window, cx| {
-            pane.close_active_item(
-                &CloseActiveItem {
-                    save_intent: None,
-                    close_pinned: false,
-                },
-                window,
-                cx,
-            )
-        })
-        .await
-        .unwrap();
-        assert_item_labels(&pane, ["A", "B*"], cx);
-
-        pane.update_in(cx, |pane, window, cx| {
-            pane.close_active_item(
-                &CloseActiveItem {
-                    save_intent: None,
-                    close_pinned: false,
-                },
-                window,
-                cx,
-            )
-        })
-        .await
-        .unwrap();
-        assert_item_labels(&pane, ["A*"], cx);
-    }
-
-    #[gpui::test]
-    async fn test_remove_item_ordering_left_neighbour(cx: &mut TestAppContext) {
-        init_test(cx);
-        cx.update_global::<SettingsStore, ()>(|s, cx| {
-            s.update_user_settings::<ItemSettings>(cx, |s| {
-                s.activate_on_close = Some(ActivateOnClose::LeftNeighbour);
-            });
-        });
-        let fs = FakeFs::new(cx.executor());
-
-        let project = Project::test(fs, None, cx).await;
-        let (workspace, cx) =
-            cx.add_window_view(|window, cx| Workspace::test_new(project.clone(), window, cx));
-        let pane = workspace.read_with(cx, |workspace, _| workspace.active_pane().clone());
-
-        add_labeled_item(&pane, "A", false, cx);
-        add_labeled_item(&pane, "B", false, cx);
-        add_labeled_item(&pane, "C", false, cx);
-        add_labeled_item(&pane, "D", false, cx);
-        assert_item_labels(&pane, ["A", "B", "C", "D*"], cx);
-
-        pane.update_in(cx, |pane, window, cx| {
-            pane.activate_item(1, false, false, window, cx)
-        });
-        add_labeled_item(&pane, "1", false, cx);
-        assert_item_labels(&pane, ["A", "B", "1*", "C", "D"], cx);
-
-        pane.update_in(cx, |pane, window, cx| {
-            pane.close_active_item(
-                &CloseActiveItem {
-                    save_intent: None,
-                    close_pinned: false,
-                },
-                window,
-                cx,
-            )
-        })
-        .await
-        .unwrap();
-        assert_item_labels(&pane, ["A", "B*", "C", "D"], cx);
-
-        pane.update_in(cx, |pane, window, cx| {
-            pane.activate_item(3, false, false, window, cx)
-        });
-        assert_item_labels(&pane, ["A", "B", "C", "D*"], cx);
-
-        pane.update_in(cx, |pane, window, cx| {
-            pane.close_active_item(
-                &CloseActiveItem {
-                    save_intent: None,
-                    close_pinned: false,
-                },
-                window,
-                cx,
-            )
-        })
-        .await
-        .unwrap();
-        assert_item_labels(&pane, ["A", "B", "C*"], cx);
-
-        pane.update_in(cx, |pane, window, cx| {
-            pane.activate_item(0, false, false, window, cx)
-        });
-        assert_item_labels(&pane, ["A*", "B", "C"], cx);
-
-        pane.update_in(cx, |pane, window, cx| {
-            pane.close_active_item(
-                &CloseActiveItem {
-                    save_intent: None,
-                    close_pinned: false,
-                },
-                window,
-                cx,
-            )
-        })
-        .await
-        .unwrap();
-        assert_item_labels(&pane, ["B*", "C"], cx);
-
-        pane.update_in(cx, |pane, window, cx| {
-            pane.close_active_item(
-                &CloseActiveItem {
-                    save_intent: None,
-                    close_pinned: false,
-                },
-                window,
-                cx,
-            )
-        })
-        .await
-        .unwrap();
-        assert_item_labels(&pane, ["C*"], cx);
-    }
-
-    #[gpui::test]
-    async fn test_close_inactive_items(cx: &mut TestAppContext) {
-        init_test(cx);
-        let fs = FakeFs::new(cx.executor());
-
-        let project = Project::test(fs, None, cx).await;
-        let (workspace, cx) =
-            cx.add_window_view(|window, cx| Workspace::test_new(project.clone(), window, cx));
-        let pane = workspace.read_with(cx, |workspace, _| workspace.active_pane().clone());
-
-        let item_a = add_labeled_item(&pane, "A", false, cx);
-        pane.update_in(cx, |pane, window, cx| {
-            let ix = pane.index_for_item_id(item_a.item_id()).unwrap();
-            pane.pin_tab_at(ix, window, cx);
-        });
-        assert_item_labels(&pane, ["A*!"], cx);
-
-        let item_b = add_labeled_item(&pane, "B", false, cx);
-        pane.update_in(cx, |pane, window, cx| {
-            let ix = pane.index_for_item_id(item_b.item_id()).unwrap();
-            pane.pin_tab_at(ix, window, cx);
-        });
-        assert_item_labels(&pane, ["A!", "B*!"], cx);
-
-        add_labeled_item(&pane, "C", false, cx);
-        assert_item_labels(&pane, ["A!", "B!", "C*"], cx);
-
-        add_labeled_item(&pane, "D", false, cx);
-        add_labeled_item(&pane, "E", false, cx);
-        assert_item_labels(&pane, ["A!", "B!", "C", "D", "E*"], cx);
-
-        pane.update_in(cx, |pane, window, cx| {
-            pane.close_inactive_items(
-                &CloseInactiveItems {
-                    save_intent: None,
-                    close_pinned: false,
-                },
-                window,
-                cx,
-            )
-        })
-        .await
-        .unwrap();
-        assert_item_labels(&pane, ["A!", "B!", "E*"], cx);
-    }
-
-    #[gpui::test]
-    async fn test_close_clean_items(cx: &mut TestAppContext) {
-        init_test(cx);
-        let fs = FakeFs::new(cx.executor());
-
-        let project = Project::test(fs, None, cx).await;
-        let (workspace, cx) =
-            cx.add_window_view(|window, cx| Workspace::test_new(project.clone(), window, cx));
-        let pane = workspace.read_with(cx, |workspace, _| workspace.active_pane().clone());
-
-        add_labeled_item(&pane, "A", true, cx);
-        add_labeled_item(&pane, "B", false, cx);
-        add_labeled_item(&pane, "C", true, cx);
-        add_labeled_item(&pane, "D", false, cx);
-        add_labeled_item(&pane, "E", false, cx);
-        assert_item_labels(&pane, ["A^", "B", "C^", "D", "E*"], cx);
-
-        pane.update_in(cx, |pane, window, cx| {
-            pane.close_clean_items(
-                &CloseCleanItems {
-                    close_pinned: false,
-                },
-                window,
-                cx,
-            )
-        })
-        .await
-        .unwrap();
-        assert_item_labels(&pane, ["A^", "C*^"], cx);
-    }
-
-    #[gpui::test]
-    async fn test_close_items_to_the_left(cx: &mut TestAppContext) {
-        init_test(cx);
-        let fs = FakeFs::new(cx.executor());
-
-        let project = Project::test(fs, None, cx).await;
-        let (workspace, cx) =
-            cx.add_window_view(|window, cx| Workspace::test_new(project.clone(), window, cx));
-        let pane = workspace.read_with(cx, |workspace, _| workspace.active_pane().clone());
-
-        set_labeled_items(&pane, ["A", "B", "C*", "D", "E"], cx);
-
-        pane.update_in(cx, |pane, window, cx| {
-            pane.close_items_to_the_left_by_id(
-                None,
-                &CloseItemsToTheLeft {
-                    close_pinned: false,
-                },
-                window,
-                cx,
-            )
-        })
-        .await
-        .unwrap();
-        assert_item_labels(&pane, ["C*", "D", "E"], cx);
-    }
-
-    #[gpui::test]
-    async fn test_close_items_to_the_right(cx: &mut TestAppContext) {
-        init_test(cx);
-        let fs = FakeFs::new(cx.executor());
-
-        let project = Project::test(fs, None, cx).await;
-        let (workspace, cx) =
-            cx.add_window_view(|window, cx| Workspace::test_new(project.clone(), window, cx));
-        let pane = workspace.read_with(cx, |workspace, _| workspace.active_pane().clone());
-
-        set_labeled_items(&pane, ["A", "B", "C*", "D", "E"], cx);
-
-        pane.update_in(cx, |pane, window, cx| {
-            pane.close_items_to_the_right_by_id(
-                None,
-                &CloseItemsToTheRight {
-                    close_pinned: false,
-                },
-                window,
-                cx,
-            )
-        })
-        .await
-        .unwrap();
-        assert_item_labels(&pane, ["A", "B", "C*"], cx);
-    }
-
-    #[gpui::test]
-    async fn test_close_all_items(cx: &mut TestAppContext) {
-        init_test(cx);
-        let fs = FakeFs::new(cx.executor());
-
-        let project = Project::test(fs, None, cx).await;
-        let (workspace, cx) =
-            cx.add_window_view(|window, cx| Workspace::test_new(project.clone(), window, cx));
-        let pane = workspace.read_with(cx, |workspace, _| workspace.active_pane().clone());
-
-        let item_a = add_labeled_item(&pane, "A", false, cx);
-        add_labeled_item(&pane, "B", false, cx);
-        add_labeled_item(&pane, "C", false, cx);
-        assert_item_labels(&pane, ["A", "B", "C*"], cx);
-
-        pane.update_in(cx, |pane, window, cx| {
-            let ix = pane.index_for_item_id(item_a.item_id()).unwrap();
-            pane.pin_tab_at(ix, window, cx);
-            pane.close_all_items(
-                &CloseAllItems {
-                    save_intent: None,
-                    close_pinned: false,
-                },
-                window,
-                cx,
-            )
-        })
-        .await
-        .unwrap();
-        assert_item_labels(&pane, ["A*!"], cx);
-
-        pane.update_in(cx, |pane, window, cx| {
-            let ix = pane.index_for_item_id(item_a.item_id()).unwrap();
-            pane.unpin_tab_at(ix, window, cx);
-            pane.close_all_items(
-                &CloseAllItems {
-                    save_intent: None,
-                    close_pinned: false,
-                },
-                window,
-                cx,
-            )
-        })
-        .await
-        .unwrap();
-
-        assert_item_labels(&pane, [], cx);
-
-        add_labeled_item(&pane, "A", true, cx).update(cx, |item, cx| {
-            item.project_items
-                .push(TestProjectItem::new_dirty(1, "A.txt", cx))
-        });
-        add_labeled_item(&pane, "B", true, cx).update(cx, |item, cx| {
-            item.project_items
-                .push(TestProjectItem::new_dirty(2, "B.txt", cx))
-        });
-        add_labeled_item(&pane, "C", true, cx).update(cx, |item, cx| {
-            item.project_items
-                .push(TestProjectItem::new_dirty(3, "C.txt", cx))
-        });
-        assert_item_labels(&pane, ["A^", "B^", "C*^"], cx);
-
-        let save = pane.update_in(cx, |pane, window, cx| {
-            pane.close_all_items(
-                &CloseAllItems {
-                    save_intent: None,
-                    close_pinned: false,
-                },
-                window,
-                cx,
-            )
-        });
-
-        cx.executor().run_until_parked();
-        cx.simulate_prompt_answer("Save all");
-        save.await.unwrap();
-        assert_item_labels(&pane, [], cx);
-
-        add_labeled_item(&pane, "A", true, cx);
-        add_labeled_item(&pane, "B", true, cx);
-        add_labeled_item(&pane, "C", true, cx);
-        assert_item_labels(&pane, ["A^", "B^", "C*^"], cx);
-        let save = pane.update_in(cx, |pane, window, cx| {
-            pane.close_all_items(
-                &CloseAllItems {
-                    save_intent: None,
-                    close_pinned: false,
-                },
-                window,
-                cx,
-            )
-        });
-
-        cx.executor().run_until_parked();
-        cx.simulate_prompt_answer("Discard all");
-        save.await.unwrap();
-        assert_item_labels(&pane, [], cx);
-    }
-
-    #[gpui::test]
-    async fn test_close_with_save_intent(cx: &mut TestAppContext) {
-        init_test(cx);
-        let fs = FakeFs::new(cx.executor());
-
-        let project = Project::test(fs, None, cx).await;
-        let (workspace, cx) =
-            cx.add_window_view(|window, cx| Workspace::test_new(project, window, cx));
-        let pane = workspace.read_with(cx, |workspace, _| workspace.active_pane().clone());
-
-        let a = cx.update(|_, cx| TestProjectItem::new_dirty(1, "A.txt", cx));
-        let b = cx.update(|_, cx| TestProjectItem::new_dirty(1, "B.txt", cx));
-        let c = cx.update(|_, cx| TestProjectItem::new_dirty(1, "C.txt", cx));
-
-        add_labeled_item(&pane, "AB", true, cx).update(cx, |item, _| {
-            item.project_items.push(a.clone());
-            item.project_items.push(b.clone());
-        });
-        add_labeled_item(&pane, "C", true, cx)
-            .update(cx, |item, _| item.project_items.push(c.clone()));
-        assert_item_labels(&pane, ["AB^", "C*^"], cx);
-
-        pane.update_in(cx, |pane, window, cx| {
-            pane.close_all_items(
-                &CloseAllItems {
-                    save_intent: Some(SaveIntent::Save),
-                    close_pinned: false,
-                },
-                window,
-                cx,
-            )
-        })
-        .await
-        .unwrap();
-
-        assert_item_labels(&pane, [], cx);
-        cx.update(|_, cx| {
-            assert!(!a.read(cx).is_dirty);
-            assert!(!b.read(cx).is_dirty);
-            assert!(!c.read(cx).is_dirty);
-        });
-    }
-
-    #[gpui::test]
-    async fn test_close_all_items_including_pinned(cx: &mut TestAppContext) {
-        init_test(cx);
-        let fs = FakeFs::new(cx.executor());
-
-        let project = Project::test(fs, None, cx).await;
-        let (workspace, cx) =
-            cx.add_window_view(|window, cx| Workspace::test_new(project, window, cx));
-        let pane = workspace.read_with(cx, |workspace, _| workspace.active_pane().clone());
-
-        let item_a = add_labeled_item(&pane, "A", false, cx);
-        add_labeled_item(&pane, "B", false, cx);
-        add_labeled_item(&pane, "C", false, cx);
-        assert_item_labels(&pane, ["A", "B", "C*"], cx);
-
-        pane.update_in(cx, |pane, window, cx| {
-            let ix = pane.index_for_item_id(item_a.item_id()).unwrap();
-            pane.pin_tab_at(ix, window, cx);
-            pane.close_all_items(
-                &CloseAllItems {
-                    save_intent: None,
-                    close_pinned: true,
-                },
-                window,
-                cx,
-            )
-        })
-        .await
-        .unwrap();
-        assert_item_labels(&pane, [], cx);
-    }
-
-    #[gpui::test]
-    async fn test_close_pinned_tab_with_non_pinned_in_same_pane(cx: &mut TestAppContext) {
-        init_test(cx);
-        let fs = FakeFs::new(cx.executor());
-        let project = Project::test(fs, None, cx).await;
-        let (workspace, cx) =
-            cx.add_window_view(|window, cx| Workspace::test_new(project, window, cx));
-
-        // Non-pinned tabs in same pane
-        let pane = workspace.read_with(cx, |workspace, _| workspace.active_pane().clone());
-        add_labeled_item(&pane, "A", false, cx);
-        add_labeled_item(&pane, "B", false, cx);
-        add_labeled_item(&pane, "C", false, cx);
-        pane.update_in(cx, |pane, window, cx| {
-            pane.pin_tab_at(0, window, cx);
-        });
-        set_labeled_items(&pane, ["A*", "B", "C"], cx);
-        pane.update_in(cx, |pane, window, cx| {
-            pane.close_active_item(
-                &CloseActiveItem {
-                    save_intent: None,
-                    close_pinned: false,
-                },
-                window,
-                cx,
-            )
-            .unwrap();
-        });
-        // Non-pinned tab should be active
-        assert_item_labels(&pane, ["A!", "B*", "C"], cx);
-    }
-
-    #[gpui::test]
-    async fn test_close_pinned_tab_with_non_pinned_in_different_pane(cx: &mut TestAppContext) {
-        init_test(cx);
-        let fs = FakeFs::new(cx.executor());
-        let project = Project::test(fs, None, cx).await;
-        let (workspace, cx) =
-            cx.add_window_view(|window, cx| Workspace::test_new(project, window, cx));
-
-        // No non-pinned tabs in same pane, non-pinned tabs in another pane
-        let pane1 = workspace.read_with(cx, |workspace, _| workspace.active_pane().clone());
-        let pane2 = workspace.update_in(cx, |workspace, window, cx| {
-            workspace.split_pane(pane1.clone(), SplitDirection::Right, window, cx)
-        });
-        add_labeled_item(&pane1, "A", false, cx);
-        pane1.update_in(cx, |pane, window, cx| {
-            pane.pin_tab_at(0, window, cx);
-        });
-        set_labeled_items(&pane1, ["A*"], cx);
-        add_labeled_item(&pane2, "B", false, cx);
-        set_labeled_items(&pane2, ["B"], cx);
-        pane1.update_in(cx, |pane, window, cx| {
-            pane.close_active_item(
-                &CloseActiveItem {
-                    save_intent: None,
-                    close_pinned: false,
-                },
-                window,
-                cx,
-            )
-            .unwrap();
-        });
-        //  Non-pinned tab of other pane should be active
-        assert_item_labels(&pane2, ["B*"], cx);
-    }
-
-    #[gpui::test]
-    async fn ensure_item_closing_actions_do_not_panic_when_no_items_exist(cx: &mut TestAppContext) {
-        init_test(cx);
-        let fs = FakeFs::new(cx.executor());
-        let project = Project::test(fs, None, cx).await;
-        let (workspace, cx) =
-            cx.add_window_view(|window, cx| Workspace::test_new(project, window, cx));
-
-        let pane = workspace.read_with(cx, |workspace, _| workspace.active_pane().clone());
-        assert_item_labels(&pane, [], cx);
-
-        pane.update_in(cx, |pane, window, cx| {
-            pane.close_active_item(
-                &CloseActiveItem {
-                    save_intent: None,
-                    close_pinned: false,
-                },
-                window,
-                cx,
-            )
-        })
-        .await
-        .unwrap();
-
-        pane.update_in(cx, |pane, window, cx| {
-            pane.close_inactive_items(
-                &CloseInactiveItems {
-                    save_intent: None,
-                    close_pinned: false,
-                },
-                window,
-                cx,
-            )
-        })
-        .await
-        .unwrap();
-
-        pane.update_in(cx, |pane, window, cx| {
-            pane.close_all_items(
-                &CloseAllItems {
-                    save_intent: None,
-                    close_pinned: false,
-                },
-                window,
-                cx,
-            )
-        })
-        .await
-        .unwrap();
-
-        pane.update_in(cx, |pane, window, cx| {
-            pane.close_clean_items(
-                &CloseCleanItems {
-                    close_pinned: false,
-                },
-                window,
-                cx,
-            )
-        })
-        .await
-        .unwrap();
-
-        pane.update_in(cx, |pane, window, cx| {
-            pane.close_items_to_the_right_by_id(
-                None,
-                &CloseItemsToTheRight {
-                    close_pinned: false,
-                },
-                window,
-                cx,
-            )
-        })
-        .await
-        .unwrap();
-
-        pane.update_in(cx, |pane, window, cx| {
-            pane.close_items_to_the_left_by_id(
-                None,
-                &CloseItemsToTheLeft {
-                    close_pinned: false,
-                },
-                window,
-                cx,
-            )
-        })
-        .await
-        .unwrap();
-    }
-
-    fn init_test(cx: &mut TestAppContext) {
-        cx.update(|cx| {
-            let settings_store = SettingsStore::test(cx);
-            cx.set_global(settings_store);
-            theme::init(LoadThemes::JustBase, cx);
-            crate::init_settings(cx);
-            Project::init_settings(cx);
-        });
-    }
-
-    fn set_max_tabs(cx: &mut TestAppContext, value: Option<usize>) {
-        cx.update_global(|store: &mut SettingsStore, cx| {
-            store.update_user_settings::<WorkspaceSettings>(cx, |settings| {
-                settings.max_tabs = value.map(|v| NonZero::new(v).unwrap())
-            });
-        });
-    }
-
-    fn add_labeled_item(
-        pane: &Entity<Pane>,
-        label: &str,
-        is_dirty: bool,
-        cx: &mut VisualTestContext,
-    ) -> Box<Entity<TestItem>> {
-        pane.update_in(cx, |pane, window, cx| {
-            let labeled_item =
-                Box::new(cx.new(|cx| TestItem::new(cx).with_label(label).with_dirty(is_dirty)));
-            pane.add_item(labeled_item.clone(), false, false, None, window, cx);
-            labeled_item
-        })
-    }
-
-    fn set_labeled_items<const COUNT: usize>(
-        pane: &Entity<Pane>,
-        labels: [&str; COUNT],
-        cx: &mut VisualTestContext,
-    ) -> [Box<Entity<TestItem>>; COUNT] {
-        pane.update_in(cx, |pane, window, cx| {
-            pane.items.clear();
-            let mut active_item_index = 0;
-
-            let mut index = 0;
-            let items = labels.map(|mut label| {
-                if label.ends_with('*') {
-                    label = label.trim_end_matches('*');
-                    active_item_index = index;
-                }
-
-                let labeled_item = Box::new(cx.new(|cx| TestItem::new(cx).with_label(label)));
-                pane.add_item(labeled_item.clone(), false, false, None, window, cx);
-                index += 1;
-                labeled_item
-            });
-
-            pane.activate_item(active_item_index, false, false, window, cx);
-
-            items
-        })
-    }
-
-    // Assert the item label, with the active item label suffixed with a '*'
-    #[track_caller]
-    fn assert_item_labels<const COUNT: usize>(
-        pane: &Entity<Pane>,
-        expected_states: [&str; COUNT],
-        cx: &mut VisualTestContext,
-    ) {
-        let actual_states = pane.update(cx, |pane, cx| {
-            pane.items
-                .iter()
-                .enumerate()
-                .map(|(ix, item)| {
-                    let mut state = item
-                        .to_any()
-                        .downcast::<TestItem>()
-                        .unwrap()
-                        .read(cx)
-                        .label
-                        .clone();
-                    if ix == pane.active_item_index {
-                        state.push('*');
-                    }
-                    if item.is_dirty(cx) {
-                        state.push('^');
-                    }
-                    if pane.is_tab_pinned(ix) {
-                        state.push('!');
-                    }
-                    state
-                })
-                .collect::<Vec<_>>()
-        });
-        assert_eq!(
-            actual_states, expected_states,
-            "pane items do not match expectation"
-        );
-    }
->>>>>>> be6f29cc
 }