[package]
name = "node_runtime"
version = "0.1.0"
edition.workspace = true
publish.workspace = true
license = "GPL-3.0-or-later"

[lints]
workspace = true

[lib]
path = "src/node_runtime.rs"
doctest = false


[dependencies]
anyhow.workspace = true
async-compression.workspace = true
async-tar.workspace = true
async-trait.workspace = true
futures.workspace = true
http_client.workspace = true
log.workspace = true
paths.workspace = true
semver.workspace = true
serde.workspace = true
serde_json.workspace = true
smol.workspace = true
util.workspace = true
<<<<<<< HEAD
which.workspace = true
=======
watch.workspace = true
which.workspace = true
workspace-hack.workspace = true

[target.'cfg(windows)'.dependencies]
async-std = { version = "1.12.0", features = ["unstable"] }
>>>>>>> 6d95fd91
<|MERGE_RESOLUTION|>--- conflicted
+++ resolved
@@ -27,13 +27,5 @@
 serde_json.workspace = true
 smol.workspace = true
 util.workspace = true
-<<<<<<< HEAD
-which.workspace = true
-=======
 watch.workspace = true
-which.workspace = true
-workspace-hack.workspace = true
-
-[target.'cfg(windows)'.dependencies]
-async-std = { version = "1.12.0", features = ["unstable"] }
->>>>>>> 6d95fd91
+which.workspace = true