--- conflicted
+++ resolved
@@ -18,11 +18,7 @@
     text_diff::text_diff,
 };
 use anyhow::{Context as _, Result};
-<<<<<<< HEAD
-use async_watch as watch;
 use clock::Lamport;
-=======
->>>>>>> 6d95fd91
 pub use clock::ReplicaId;
 use collections::HashMap;
 use fs::MTime;
