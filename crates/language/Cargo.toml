--- conflicted
+++ resolved
@@ -48,35 +48,5 @@
 tree-sitter.workspace = true
 unicase = "2.6"
 util.workspace = true
-<<<<<<< HEAD
-diffy = "0.4.2"
-=======
 watch.workspace = true
-workspace-hack.workspace = true
-diffy = "0.4.2"
-
-[dev-dependencies]
-collections = { workspace = true, features = ["test-support"] }
-ctor.workspace = true
-gpui = { workspace = true, features = ["test-support"] }
-indoc.workspace = true
-lsp = { workspace = true, features = ["test-support"] }
-pretty_assertions.workspace = true
-rand.workspace = true
-settings = { workspace = true, features = ["test-support"] }
-text = { workspace = true, features = ["test-support"] }
-http_client = { workspace = true, features = ["test-support"] }
-tree-sitter-elixir.workspace = true
-tree-sitter-embedded-template.workspace = true
-tree-sitter-heex.workspace = true
-tree-sitter-html.workspace = true
-tree-sitter-json.workspace = true
-tree-sitter-md.workspace = true
-tree-sitter-python.workspace = true
-tree-sitter-ruby.workspace = true
-tree-sitter-rust.workspace = true
-tree-sitter-typescript.workspace = true
-unindent.workspace = true
-util = { workspace = true, features = ["test-support"] }
-zlog.workspace = true
->>>>>>> 6d95fd91
+diffy = "0.4.2"