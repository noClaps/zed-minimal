--- conflicted
+++ resolved
@@ -36,18 +36,7 @@
 // PERF: this doesn't need to be an atomic, we don't actually care about race conditions here
 pub static LEVEL_ENABLED_MAX_CONFIG: AtomicU8 = AtomicU8::new(LEVEL_ENABLED_MAX_DEFAULT as u8);
 
-<<<<<<< HEAD
 const DEFAULT_FILTERS: &[(&str, log::LevelFilter)] = &[];
-=======
-const DEFAULT_FILTERS: &[(&str, log::LevelFilter)] = &[
-    #[cfg(any(target_os = "linux", target_os = "freebsd"))]
-    ("zbus", log::LevelFilter::Warn),
-    #[cfg(any(target_os = "linux", target_os = "freebsd", target_os = "windows"))]
-    ("blade_graphics", log::LevelFilter::Warn),
-    #[cfg(any(target_os = "linux", target_os = "freebsd", target_os = "windows"))]
-    ("naga::back::spv::writer", log::LevelFilter::Warn),
-];
->>>>>>> be6f29cc
 
 pub fn init_env_filter(filter: env_config::EnvFilter) {
     if let Some(level_max) = filter.level_global {
