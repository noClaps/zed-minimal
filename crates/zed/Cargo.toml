[package]
description = "The fast, collaborative code editor."
edition.workspace = true
name = "zed"
version = "0.191.0"
publish.workspace = true
license = "GPL-3.0-or-later"
authors = ["Zed Team <hi@zed.dev>"]

[lints]
workspace = true

[[bin]]
name = "zed"
path = "src/zed-main.rs"

[lib]
name = "zed"
path = "src/main.rs"

[dependencies]
activity_indicator.workspace = true
anyhow.workspace = true
askpass.workspace = true
assets.workspace = true
<<<<<<< HEAD
async-watch.workspace = true
=======
assistant_context_editor.workspace = true
assistant_tool.workspace = true
assistant_tools.workspace = true
audio.workspace = true
>>>>>>> 6d95fd91
auto_update.workspace = true
auto_update_ui.workspace = true
backtrace = "0.3"
breadcrumbs.workspace = true
chrono.workspace = true
clap.workspace = true
cli.workspace = true
client.workspace = true
collections.workspace = true
command_palette.workspace = true
component.workspace = true
db.workspace = true
diagnostics.workspace = true
editor.workspace = true
extension.workspace = true
extension_host.workspace = true
extensions_ui.workspace = true
feedback.workspace = true
file_finder.workspace = true
fs.workspace = true
futures.workspace = true
git.workspace = true
git_hosting_providers.workspace = true
git_ui.workspace = true
go_to_line.workspace = true
gpui = { workspace = true, features = ["font-kit"] }
gpui_tokio.workspace = true
http_client.workspace = true
image_viewer.workspace = true
inline_completion_button.workspace = true
install_cli.workspace = true
language.workspace = true
language_extension.workspace = true
language_selector.workspace = true
language_tools.workspace = true
languages = { workspace = true, features = ["load-grammars"] }
libc.workspace = true
log.workspace = true
markdown.workspace = true
markdown_preview.workspace = true
menu.workspace = true
migrator.workspace = true
mimalloc = { version = "0.1", optional = true }
nix = { workspace = true, features = ["pthread", "signal", "user"] }
node_runtime.workspace = true
notifications.workspace = true
outline.workspace = true
outline_panel.workspace = true
parking_lot.workspace = true
paths.workspace = true
picker.workspace = true
profiling.workspace = true
project.workspace = true
project_panel.workspace = true
project_symbols.workspace = true
recent_projects.workspace = true
release_channel.workspace = true
repl.workspace = true
reqwest_client.workspace = true
rope.workspace = true
search.workspace = true
serde.workspace = true
serde_json.workspace = true
session.workspace = true
settings.workspace = true
settings_ui.workspace = true
shellexpand.workspace = true
smol.workspace = true
snippet_provider.workspace = true
snippets_ui.workspace = true
sysinfo.workspace = true
tab_switcher.workspace = true
tasks_ui.workspace = true
telemetry.workspace = true
telemetry_events.workspace = true
terminal_view.workspace = true
theme.workspace = true
theme_extension.workspace = true
theme_selector.workspace = true
title_bar.workspace = true
toolchain_selector.workspace = true
ui.workspace = true
ui_input.workspace = true
ui_prompt.workspace = true
url.workspace = true
urlencoding.workspace = true
util.workspace = true
uuid.workspace = true
<<<<<<< HEAD
=======
vim.workspace = true
vim_mode_setting.workspace = true
watch.workspace = true
web_search.workspace = true
web_search_providers.workspace = true
>>>>>>> 6d95fd91
welcome.workspace = true
workspace.workspace = true
zed_actions.workspace = true
zlog.workspace = true
zlog_settings.workspace = true

[package.metadata.bundle-dev]
icon = ["resources/app-icon-dev@2x.png", "resources/app-icon-dev.png"]
identifier = "dev.zed.Zed-Dev"
name = "Zed Dev"
osx_minimum_system_version = "10.15.7"
osx_info_plist_exts = ["resources/info/*"]
osx_url_schemes = ["zed"]

[package.metadata.bundle-nightly]
icon = ["resources/app-icon-nightly@2x.png", "resources/app-icon-nightly.png"]
identifier = "dev.zed.Zed-Nightly"
name = "Zed Nightly"
osx_minimum_system_version = "10.15.7"
osx_info_plist_exts = ["resources/info/*"]
osx_url_schemes = ["zed"]

[package.metadata.bundle-preview]
icon = ["resources/app-icon-preview@2x.png", "resources/app-icon-preview.png"]
identifier = "dev.zed.Zed-Preview"
name = "Zed Preview"
osx_minimum_system_version = "10.15.7"
osx_info_plist_exts = ["resources/info/*"]
osx_url_schemes = ["zed"]

[package.metadata.bundle-stable]
icon = ["resources/app-icon@2x.png", "resources/app-icon.png"]
identifier = "dev.zed.Zed"
name = "Zed"
osx_minimum_system_version = "10.15.7"
osx_info_plist_exts = ["resources/info/*"]
osx_url_schemes = ["zed"]

[package.metadata.cargo-shear]
ignored = ["profiling", "zstd"]<|MERGE_RESOLUTION|>--- conflicted
+++ resolved
@@ -23,14 +23,6 @@
 anyhow.workspace = true
 askpass.workspace = true
 assets.workspace = true
-<<<<<<< HEAD
-async-watch.workspace = true
-=======
-assistant_context_editor.workspace = true
-assistant_tool.workspace = true
-assistant_tools.workspace = true
-audio.workspace = true
->>>>>>> 6d95fd91
 auto_update.workspace = true
 auto_update_ui.workspace = true
 backtrace = "0.3"
@@ -119,14 +111,7 @@
 urlencoding.workspace = true
 util.workspace = true
 uuid.workspace = true
-<<<<<<< HEAD
-=======
-vim.workspace = true
-vim_mode_setting.workspace = true
 watch.workspace = true
-web_search.workspace = true
-web_search_providers.workspace = true
->>>>>>> 6d95fd91
 welcome.workspace = true
 workspace.workspace = true
 zed_actions.workspace = true
