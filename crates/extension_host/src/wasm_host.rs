pub mod wit;

use crate::ExtensionManifest;
use anyhow::{Context as _, Result, anyhow, bail};
use async_trait::async_trait;
use extension::{
    CodeLabel, Command, Completion, ExtensionHostProxy, KeyValueStoreDelegate, Symbol,
    WorktreeDelegate,
};
use fs::{Fs, normalize_path};
use futures::future::LocalBoxFuture;
use futures::{
    Future, FutureExt, StreamExt as _,
    channel::{
        mpsc::{self, UnboundedSender},
        oneshot,
    },
    future::BoxFuture,
};
use gpui::{App, AsyncApp, BackgroundExecutor, Task};
use http_client::HttpClient;
use language::LanguageName;
use lsp::LanguageServerName;
use moka::sync::Cache;
use node_runtime::NodeRuntime;
use release_channel::ReleaseChannel;
use semantic_version::SemanticVersion;
use std::borrow::Cow;
use std::sync::LazyLock;
use std::{
    path::{Path, PathBuf},
    sync::Arc,
};
use wasmtime::{
    CacheStore, Engine, Store,
    component::{Component, ResourceTable},
};
use wasmtime_wasi::{self as wasi, WasiView};
use wit::Extension;

pub struct WasmHost {
    engine: Engine,
    release_channel: ReleaseChannel,
    http_client: Arc<dyn HttpClient>,
    node_runtime: NodeRuntime,
    pub(crate) proxy: Arc<ExtensionHostProxy>,
    fs: Arc<dyn Fs>,
    pub work_dir: PathBuf,
    _main_thread_message_task: Task<()>,
    main_thread_message_tx: mpsc::UnboundedSender<MainThreadCall>,
}

#[derive(Clone)]
pub struct WasmExtension {
    tx: UnboundedSender<ExtensionCall>,
    pub manifest: Arc<ExtensionManifest>,
    pub work_dir: Arc<Path>,
    #[allow(unused)]
    pub zed_api_version: SemanticVersion,
}

#[async_trait]
impl extension::Extension for WasmExtension {
    fn manifest(&self) -> Arc<ExtensionManifest> {
        self.manifest.clone()
    }

    fn work_dir(&self) -> Arc<Path> {
        self.work_dir.clone()
    }

    async fn language_server_command(
        &self,
        language_server_id: LanguageServerName,
        language_name: LanguageName,
        worktree: Arc<dyn WorktreeDelegate>,
    ) -> Result<Command> {
        self.call(|extension, store| {
            async move {
                let resource = store.data_mut().table().push(worktree)?;
                let command = extension
                    .call_language_server_command(
                        store,
                        &language_server_id,
                        &language_name,
                        resource,
                    )
                    .await?
                    .map_err(|err| store.data().extension_error(err))?;

                Ok(command.into())
            }
            .boxed()
        })
        .await
    }

    async fn language_server_initialization_options(
        &self,
        language_server_id: LanguageServerName,
        language_name: LanguageName,
        worktree: Arc<dyn WorktreeDelegate>,
    ) -> Result<Option<String>> {
        self.call(|extension, store| {
            async move {
                let resource = store.data_mut().table().push(worktree)?;
                let options = extension
                    .call_language_server_initialization_options(
                        store,
                        &language_server_id,
                        &language_name,
                        resource,
                    )
                    .await?
                    .map_err(|err| store.data().extension_error(err))?;
                anyhow::Ok(options)
            }
            .boxed()
        })
        .await
    }

    async fn language_server_workspace_configuration(
        &self,
        language_server_id: LanguageServerName,
        worktree: Arc<dyn WorktreeDelegate>,
    ) -> Result<Option<String>> {
        self.call(|extension, store| {
            async move {
                let resource = store.data_mut().table().push(worktree)?;
                let options = extension
                    .call_language_server_workspace_configuration(
                        store,
                        &language_server_id,
                        resource,
                    )
                    .await?
                    .map_err(|err| store.data().extension_error(err))?;
                anyhow::Ok(options)
            }
            .boxed()
        })
        .await
    }

    async fn language_server_additional_initialization_options(
        &self,
        language_server_id: LanguageServerName,
        target_language_server_id: LanguageServerName,
        worktree: Arc<dyn WorktreeDelegate>,
    ) -> Result<Option<String>> {
        self.call(|extension, store| {
            async move {
                let resource = store.data_mut().table().push(worktree)?;
                let options = extension
                    .call_language_server_additional_initialization_options(
                        store,
                        &language_server_id,
                        &target_language_server_id,
                        resource,
                    )
                    .await?
                    .map_err(|err| store.data().extension_error(err))?;
                anyhow::Ok(options)
            }
            .boxed()
        })
        .await
    }

    async fn language_server_additional_workspace_configuration(
        &self,
        language_server_id: LanguageServerName,
        target_language_server_id: LanguageServerName,
        worktree: Arc<dyn WorktreeDelegate>,
    ) -> Result<Option<String>> {
        self.call(|extension, store| {
            async move {
                let resource = store.data_mut().table().push(worktree)?;
                let options = extension
                    .call_language_server_additional_workspace_configuration(
                        store,
                        &language_server_id,
                        &target_language_server_id,
                        resource,
                    )
                    .await?
                    .map_err(|err| store.data().extension_error(err))?;
                anyhow::Ok(options)
            }
            .boxed()
        })
        .await
    }

    async fn labels_for_completions(
        &self,
        language_server_id: LanguageServerName,
        completions: Vec<Completion>,
    ) -> Result<Vec<Option<CodeLabel>>> {
        self.call(|extension, store| {
            async move {
                let labels = extension
                    .call_labels_for_completions(
                        store,
                        &language_server_id,
                        completions.into_iter().map(Into::into).collect(),
                    )
                    .await?
                    .map_err(|err| store.data().extension_error(err))?;

                Ok(labels
                    .into_iter()
                    .map(|label| label.map(Into::into))
                    .collect())
            }
            .boxed()
        })
        .await
    }

    async fn labels_for_symbols(
        &self,
        language_server_id: LanguageServerName,
        symbols: Vec<Symbol>,
    ) -> Result<Vec<Option<CodeLabel>>> {
        self.call(|extension, store| {
            async move {
                let labels = extension
                    .call_labels_for_symbols(
                        store,
                        &language_server_id,
                        symbols.into_iter().map(Into::into).collect(),
                    )
                    .await?
                    .map_err(|err| store.data().extension_error(err))?;

                Ok(labels
                    .into_iter()
                    .map(|label| label.map(Into::into))
                    .collect())
            }
            .boxed()
        })
        .await
    }

<<<<<<< HEAD
=======
    async fn complete_slash_command_argument(
        &self,
        command: SlashCommand,
        arguments: Vec<String>,
    ) -> Result<Vec<SlashCommandArgumentCompletion>> {
        self.call(|extension, store| {
            async move {
                let completions = extension
                    .call_complete_slash_command_argument(store, &command.into(), &arguments)
                    .await?
                    .map_err(|err| store.data().extension_error(err))?;

                Ok(completions.into_iter().map(Into::into).collect())
            }
            .boxed()
        })
        .await
    }

    async fn run_slash_command(
        &self,
        command: SlashCommand,
        arguments: Vec<String>,
        delegate: Option<Arc<dyn WorktreeDelegate>>,
    ) -> Result<SlashCommandOutput> {
        self.call(|extension, store| {
            async move {
                let resource = if let Some(delegate) = delegate {
                    Some(store.data_mut().table().push(delegate)?)
                } else {
                    None
                };

                let output = extension
                    .call_run_slash_command(store, &command.into(), &arguments, resource)
                    .await?
                    .map_err(|err| store.data().extension_error(err))?;

                Ok(output.into())
            }
            .boxed()
        })
        .await
    }

    async fn context_server_command(
        &self,
        context_server_id: Arc<str>,
        project: Arc<dyn ProjectDelegate>,
    ) -> Result<Command> {
        self.call(|extension, store| {
            async move {
                let project_resource = store.data_mut().table().push(project)?;
                let command = extension
                    .call_context_server_command(store, context_server_id.clone(), project_resource)
                    .await?
                    .map_err(|err| store.data().extension_error(err))?;
                anyhow::Ok(command.into())
            }
            .boxed()
        })
        .await
    }

    async fn context_server_configuration(
        &self,
        context_server_id: Arc<str>,
        project: Arc<dyn ProjectDelegate>,
    ) -> Result<Option<ContextServerConfiguration>> {
        self.call(|extension, store| {
            async move {
                let project_resource = store.data_mut().table().push(project)?;
                let Some(configuration) = extension
                    .call_context_server_configuration(
                        store,
                        context_server_id.clone(),
                        project_resource,
                    )
                    .await?
                    .map_err(|err| store.data().extension_error(err))?
                else {
                    return Ok(None);
                };

                Ok(Some(configuration.try_into()?))
            }
            .boxed()
        })
        .await
    }

>>>>>>> 6d95fd91
    async fn suggest_docs_packages(&self, provider: Arc<str>) -> Result<Vec<String>> {
        self.call(|extension, store| {
            async move {
                let packages = extension
                    .call_suggest_docs_packages(store, provider.as_ref())
                    .await?
                    .map_err(|err| store.data().extension_error(err))?;

                Ok(packages)
            }
            .boxed()
        })
        .await
    }

    async fn index_docs(
        &self,
        provider: Arc<str>,
        package_name: Arc<str>,
        kv_store: Arc<dyn KeyValueStoreDelegate>,
    ) -> Result<()> {
        self.call(|extension, store| {
            async move {
                let kv_store_resource = store.data_mut().table().push(kv_store)?;
                extension
                    .call_index_docs(
                        store,
                        provider.as_ref(),
                        package_name.as_ref(),
                        kv_store_resource,
                    )
                    .await?
                    .map_err(|err| store.data().extension_error(err))?;

                anyhow::Ok(())
            }
            .boxed()
        })
        .await
    }
<<<<<<< HEAD
=======
    async fn get_dap_binary(
        &self,
        dap_name: Arc<str>,
        config: DebugTaskDefinition,
        user_installed_path: Option<PathBuf>,
        worktree: Arc<dyn WorktreeDelegate>,
    ) -> Result<DebugAdapterBinary> {
        self.call(|extension, store| {
            async move {
                let resource = store.data_mut().table().push(worktree)?;
                let dap_binary = extension
                    .call_get_dap_binary(store, dap_name, config, user_installed_path, resource)
                    .await?
                    .map_err(|err| store.data().extension_error(err))?;
                let dap_binary = dap_binary.try_into()?;
                Ok(dap_binary)
            }
            .boxed()
        })
        .await
    }

    async fn get_dap_schema(&self) -> Result<serde_json::Value> {
        self.call(|extension, store| {
            async move {
                extension
                    .call_dap_schema(store)
                    .await
                    .and_then(|schema| serde_json::to_value(schema).map_err(|err| err.to_string()))
                    .map_err(|err| store.data().extension_error(err))
            }
            .boxed()
        })
        .await
    }
>>>>>>> 6d95fd91
}

pub struct WasmState {
    manifest: Arc<ExtensionManifest>,
    pub table: ResourceTable,
    ctx: wasi::WasiCtx,
    pub host: Arc<WasmHost>,
}

type MainThreadCall = Box<dyn Send + for<'a> FnOnce(&'a mut AsyncApp) -> LocalBoxFuture<'a, ()>>;

type ExtensionCall = Box<
    dyn Send + for<'a> FnOnce(&'a mut Extension, &'a mut Store<WasmState>) -> BoxFuture<'a, ()>,
>;

fn wasm_engine() -> wasmtime::Engine {
    static WASM_ENGINE: LazyLock<wasmtime::Engine> = LazyLock::new(|| {
        let mut config = wasmtime::Config::new();
        config.wasm_component_model(true);
        config.async_support(true);
        config
            .enable_incremental_compilation(cache_store())
            .unwrap();
        wasmtime::Engine::new(&config).unwrap()
    });

    WASM_ENGINE.clone()
}

fn cache_store() -> Arc<IncrementalCompilationCache> {
    static CACHE_STORE: LazyLock<Arc<IncrementalCompilationCache>> =
        LazyLock::new(|| Arc::new(IncrementalCompilationCache::new()));
    CACHE_STORE.clone()
}

impl WasmHost {
    pub fn new(
        fs: Arc<dyn Fs>,
        http_client: Arc<dyn HttpClient>,
        node_runtime: NodeRuntime,
        proxy: Arc<ExtensionHostProxy>,
        work_dir: PathBuf,
        cx: &mut App,
    ) -> Arc<Self> {
        let (tx, mut rx) = mpsc::unbounded::<MainThreadCall>();
        let task = cx.spawn(async move |cx| {
            while let Some(message) = rx.next().await {
                message(cx).await;
            }
        });
        Arc::new(Self {
            engine: wasm_engine(),
            fs,
            work_dir,
            http_client,
            node_runtime,
            proxy,
            release_channel: ReleaseChannel::global(cx),
            _main_thread_message_task: task,
            main_thread_message_tx: tx,
        })
    }

    pub fn load_extension(
        self: &Arc<Self>,
        wasm_bytes: Vec<u8>,
        manifest: &Arc<ExtensionManifest>,
        executor: BackgroundExecutor,
    ) -> Task<Result<WasmExtension>> {
        let this = self.clone();
        let manifest = manifest.clone();
        executor.clone().spawn(async move {
            let zed_api_version = parse_wasm_extension_version(&manifest.id, &wasm_bytes)?;

            let component = Component::from_binary(&this.engine, &wasm_bytes)
                .context("failed to compile wasm component")?;

            let mut store = wasmtime::Store::new(
                &this.engine,
                WasmState {
                    ctx: this.build_wasi_ctx(&manifest).await?,
                    manifest: manifest.clone(),
                    table: ResourceTable::new(),
                    host: this.clone(),
                },
            );

            let mut extension = Extension::instantiate_async(
                &mut store,
                this.release_channel,
                zed_api_version,
                &component,
            )
            .await?;

            extension
                .call_init_extension(&mut store)
                .await
                .context("failed to initialize wasm extension")?;

            let (tx, mut rx) = mpsc::unbounded::<ExtensionCall>();
            executor
                .spawn(async move {
                    while let Some(call) = rx.next().await {
                        (call)(&mut extension, &mut store).await;
                    }
                })
                .detach();

            Ok(WasmExtension {
                manifest: manifest.clone(),
                work_dir: this.work_dir.join(manifest.id.as_ref()).into(),
                tx,
                zed_api_version,
            })
        })
    }

    async fn build_wasi_ctx(&self, manifest: &Arc<ExtensionManifest>) -> Result<wasi::WasiCtx> {
        let extension_work_dir = self.work_dir.join(manifest.id.as_ref());
        self.fs
            .create_dir(&extension_work_dir)
            .await
            .context("failed to create extension work dir")?;

        let file_perms = wasi::FilePerms::all();
        let dir_perms = wasi::DirPerms::all();

        Ok(wasi::WasiCtxBuilder::new()
            .inherit_stdio()
            .preopened_dir(&extension_work_dir, ".", dir_perms, file_perms)?
            .preopened_dir(
                &extension_work_dir,
                extension_work_dir.to_string_lossy(),
                dir_perms,
                file_perms,
            )?
            .env("PWD", extension_work_dir.to_string_lossy())
            .env("RUST_BACKTRACE", "full")
            .build())
    }

    pub fn writeable_path_from_extension(&self, id: &Arc<str>, path: &Path) -> Result<PathBuf> {
        let extension_work_dir = self.work_dir.join(id.as_ref());
        let path = normalize_path(&extension_work_dir.join(path));
        anyhow::ensure!(
            path.starts_with(&extension_work_dir),
            "cannot write to path {path:?}",
        );
        Ok(path)
    }
}

pub fn parse_wasm_extension_version(
    extension_id: &str,
    wasm_bytes: &[u8],
) -> Result<SemanticVersion> {
    let mut version = None;

    for part in wasmparser::Parser::new(0).parse_all(wasm_bytes) {
        if let wasmparser::Payload::CustomSection(s) =
            part.context("error parsing wasm extension")?
        {
            if s.name() == "zed:api-version" {
                version = parse_wasm_extension_version_custom_section(s.data());
                if version.is_none() {
                    bail!(
                        "extension {} has invalid zed:api-version section: {:?}",
                        extension_id,
                        s.data()
                    );
                }
            }
        }
    }

    // The reason we wait until we're done parsing all of the Wasm bytes to return the version
    // is to work around a panic that can happen inside of Wasmtime when the bytes are invalid.
    //
    // By parsing the entirety of the Wasm bytes before we return, we're able to detect this problem
    // earlier as an `Err` rather than as a panic.
    version.with_context(|| format!("extension {extension_id} has no zed:api-version section"))
}

fn parse_wasm_extension_version_custom_section(data: &[u8]) -> Option<SemanticVersion> {
    if data.len() == 6 {
        Some(SemanticVersion::new(
            u16::from_be_bytes([data[0], data[1]]) as _,
            u16::from_be_bytes([data[2], data[3]]) as _,
            u16::from_be_bytes([data[4], data[5]]) as _,
        ))
    } else {
        None
    }
}

impl WasmExtension {
    pub async fn load(
        extension_dir: PathBuf,
        manifest: &Arc<ExtensionManifest>,
        wasm_host: Arc<WasmHost>,
        cx: &AsyncApp,
    ) -> Result<Self> {
        let path = extension_dir.join("extension.wasm");

        let mut wasm_file = wasm_host
            .fs
            .open_sync(&path)
            .await
            .context("failed to open wasm file")?;

        let mut wasm_bytes = Vec::new();
        wasm_file
            .read_to_end(&mut wasm_bytes)
            .context("failed to read wasm")?;

        wasm_host
            .load_extension(wasm_bytes, manifest, cx.background_executor().clone())
            .await
            .with_context(|| format!("failed to load wasm extension {}", manifest.id))
    }

    pub async fn call<T, Fn>(&self, f: Fn) -> T
    where
        T: 'static + Send,
        Fn: 'static
            + Send
            + for<'a> FnOnce(&'a mut Extension, &'a mut Store<WasmState>) -> BoxFuture<'a, T>,
    {
        let (return_tx, return_rx) = oneshot::channel();
        self.tx
            .clone()
            .unbounded_send(Box::new(move |extension, store| {
                async {
                    let result = f(extension, store).await;
                    return_tx.send(result).ok();
                }
                .boxed()
            }))
            .expect("wasm extension channel should not be closed yet");
        return_rx.await.expect("wasm extension channel")
    }
}

impl WasmState {
    fn on_main_thread<T, Fn>(&self, f: Fn) -> impl 'static + Future<Output = T>
    where
        T: 'static + Send,
        Fn: 'static + Send + for<'a> FnOnce(&'a mut AsyncApp) -> LocalBoxFuture<'a, T>,
    {
        let (return_tx, return_rx) = oneshot::channel();
        self.host
            .main_thread_message_tx
            .clone()
            .unbounded_send(Box::new(move |cx| {
                async {
                    let result = f(cx).await;
                    return_tx.send(result).ok();
                }
                .boxed_local()
            }))
            .expect("main thread message channel should not be closed yet");
        async move { return_rx.await.expect("main thread message channel") }
    }

    fn work_dir(&self) -> PathBuf {
        self.host.work_dir.join(self.manifest.id.as_ref())
    }

    fn extension_error(&self, message: String) -> anyhow::Error {
        anyhow!(
            "from extension \"{}\" version {}: {}",
            self.manifest.name,
            self.manifest.version,
            message
        )
    }
}

impl wasi::WasiView for WasmState {
    fn table(&mut self) -> &mut ResourceTable {
        &mut self.table
    }

    fn ctx(&mut self) -> &mut wasi::WasiCtx {
        &mut self.ctx
    }
}

/// Wrapper around a mini-moka bounded cache for storing incremental compilation artifacts.
/// Since wasm modules have many similar elements, this can save us a lot of work at the
/// cost of a small memory footprint. However, we don't want this to be unbounded, so we use
/// a LFU/LRU cache to evict less used cache entries.
#[derive(Debug)]
struct IncrementalCompilationCache {
    cache: Cache<Vec<u8>, Vec<u8>>,
}

impl IncrementalCompilationCache {
    fn new() -> Self {
        let cache = Cache::builder()
            // Cap this at 32 MB for now. Our extensions turn into roughly 512kb in the cache,
            // which means we could store 64 completely novel extensions in the cache, but in
            // practice we will more than that, which is more than enough for our use case.
            .max_capacity(32 * 1024 * 1024)
            .weigher(|k: &Vec<u8>, v: &Vec<u8>| (k.len() + v.len()).try_into().unwrap_or(u32::MAX))
            .build();
        Self { cache }
    }
}

impl CacheStore for IncrementalCompilationCache {
    fn get(&self, key: &[u8]) -> Option<Cow<[u8]>> {
        self.cache.get(key).map(|v| v.into())
    }

    fn insert(&self, key: &[u8], value: Vec<u8>) -> bool {
        self.cache.insert(key.to_vec(), value);
        true
    }
}<|MERGE_RESOLUTION|>--- conflicted
+++ resolved
@@ -245,100 +245,6 @@
         .await
     }
 
-<<<<<<< HEAD
-=======
-    async fn complete_slash_command_argument(
-        &self,
-        command: SlashCommand,
-        arguments: Vec<String>,
-    ) -> Result<Vec<SlashCommandArgumentCompletion>> {
-        self.call(|extension, store| {
-            async move {
-                let completions = extension
-                    .call_complete_slash_command_argument(store, &command.into(), &arguments)
-                    .await?
-                    .map_err(|err| store.data().extension_error(err))?;
-
-                Ok(completions.into_iter().map(Into::into).collect())
-            }
-            .boxed()
-        })
-        .await
-    }
-
-    async fn run_slash_command(
-        &self,
-        command: SlashCommand,
-        arguments: Vec<String>,
-        delegate: Option<Arc<dyn WorktreeDelegate>>,
-    ) -> Result<SlashCommandOutput> {
-        self.call(|extension, store| {
-            async move {
-                let resource = if let Some(delegate) = delegate {
-                    Some(store.data_mut().table().push(delegate)?)
-                } else {
-                    None
-                };
-
-                let output = extension
-                    .call_run_slash_command(store, &command.into(), &arguments, resource)
-                    .await?
-                    .map_err(|err| store.data().extension_error(err))?;
-
-                Ok(output.into())
-            }
-            .boxed()
-        })
-        .await
-    }
-
-    async fn context_server_command(
-        &self,
-        context_server_id: Arc<str>,
-        project: Arc<dyn ProjectDelegate>,
-    ) -> Result<Command> {
-        self.call(|extension, store| {
-            async move {
-                let project_resource = store.data_mut().table().push(project)?;
-                let command = extension
-                    .call_context_server_command(store, context_server_id.clone(), project_resource)
-                    .await?
-                    .map_err(|err| store.data().extension_error(err))?;
-                anyhow::Ok(command.into())
-            }
-            .boxed()
-        })
-        .await
-    }
-
-    async fn context_server_configuration(
-        &self,
-        context_server_id: Arc<str>,
-        project: Arc<dyn ProjectDelegate>,
-    ) -> Result<Option<ContextServerConfiguration>> {
-        self.call(|extension, store| {
-            async move {
-                let project_resource = store.data_mut().table().push(project)?;
-                let Some(configuration) = extension
-                    .call_context_server_configuration(
-                        store,
-                        context_server_id.clone(),
-                        project_resource,
-                    )
-                    .await?
-                    .map_err(|err| store.data().extension_error(err))?
-                else {
-                    return Ok(None);
-                };
-
-                Ok(Some(configuration.try_into()?))
-            }
-            .boxed()
-        })
-        .await
-    }
-
->>>>>>> 6d95fd91
     async fn suggest_docs_packages(&self, provider: Arc<str>) -> Result<Vec<String>> {
         self.call(|extension, store| {
             async move {
@@ -379,44 +285,6 @@
         })
         .await
     }
-<<<<<<< HEAD
-=======
-    async fn get_dap_binary(
-        &self,
-        dap_name: Arc<str>,
-        config: DebugTaskDefinition,
-        user_installed_path: Option<PathBuf>,
-        worktree: Arc<dyn WorktreeDelegate>,
-    ) -> Result<DebugAdapterBinary> {
-        self.call(|extension, store| {
-            async move {
-                let resource = store.data_mut().table().push(worktree)?;
-                let dap_binary = extension
-                    .call_get_dap_binary(store, dap_name, config, user_installed_path, resource)
-                    .await?
-                    .map_err(|err| store.data().extension_error(err))?;
-                let dap_binary = dap_binary.try_into()?;
-                Ok(dap_binary)
-            }
-            .boxed()
-        })
-        .await
-    }
-
-    async fn get_dap_schema(&self) -> Result<serde_json::Value> {
-        self.call(|extension, store| {
-            async move {
-                extension
-                    .call_dap_schema(store)
-                    .await
-                    .and_then(|schema| serde_json::to_value(schema).map_err(|err| err.to_string()))
-                    .map_err(|err| store.data().extension_error(err))
-            }
-            .boxed()
-        })
-        .await
-    }
->>>>>>> 6d95fd91
 }
 
 pub struct WasmState {
