--- conflicted
+++ resolved
@@ -4,7 +4,7 @@
 pub use binding::*;
 pub use context::*;
 
-use crate::{Action, Keystroke, is_no_action};
+use crate::{is_no_action, Action, Keystroke};
 use collections::HashMap;
 use smallvec::SmallVec;
 use std::any::TypeId;
@@ -255,248 +255,4 @@
 
         true
     }
-<<<<<<< HEAD
-
-    /// WARN: Assumes the bindings are in the order they were added to the keymap
-    /// returns the last binding for the given bindings, which
-    /// should be the user's binding in their keymap.json if they've set one,
-    /// otherwise, the last declared binding for this action in the base keymaps
-    ///
-    /// If you are considering changing the behavior of this function
-    /// (especially to fix a user reported issue) see issues #23621, #24931,
-    /// and possibly others as evidence that it has swapped back and forth a
-    /// couple times. The decision as of now is to pick a side and leave it
-    /// as is, until we have a better way to decide which binding to display
-    /// that is consistent and not confusing.
-    pub fn binding_to_display_from_bindings(mut bindings: Vec<KeyBinding>) -> Option<KeyBinding> {
-        bindings.pop()
-    }
-
-    /// Returns the first binding present in the iterator, which tends to be the
-    /// default binding without any key context. This is useful for cases where no
-    /// key context is available on binding display. Otherwise, bindings with a
-    /// more specific key context would take precedence and result in a
-    /// potentially invalid keybind being returned.
-    pub fn default_binding_from_bindings_iterator<'a>(
-        mut bindings: impl Iterator<Item = &'a KeyBinding>,
-    ) -> Option<&'a KeyBinding> {
-        bindings.next()
-=======
-}
-
-#[cfg(test)]
-mod tests {
-    use super::*;
-    use crate as gpui;
-    use gpui::{NoAction, actions};
-
-    actions!(
-        keymap_test,
-        [ActionAlpha, ActionBeta, ActionGamma, ActionDelta,]
-    );
-
-    #[test]
-    fn test_keymap() {
-        let bindings = [
-            KeyBinding::new("ctrl-a", ActionAlpha {}, None),
-            KeyBinding::new("ctrl-a", ActionBeta {}, Some("pane")),
-            KeyBinding::new("ctrl-a", ActionGamma {}, Some("editor && mode==full")),
-        ];
-
-        let mut keymap = Keymap::default();
-        keymap.add_bindings(bindings.clone());
-
-        // global bindings are enabled in all contexts
-        assert!(keymap.binding_enabled(&bindings[0], &[]));
-        assert!(keymap.binding_enabled(&bindings[0], &[KeyContext::parse("terminal").unwrap()]));
-
-        // contextual bindings are enabled in contexts that match their predicate
-        assert!(!keymap.binding_enabled(&bindings[1], &[KeyContext::parse("barf x=y").unwrap()]));
-        assert!(keymap.binding_enabled(&bindings[1], &[KeyContext::parse("pane x=y").unwrap()]));
-
-        assert!(!keymap.binding_enabled(&bindings[2], &[KeyContext::parse("editor").unwrap()]));
-        assert!(keymap.binding_enabled(
-            &bindings[2],
-            &[KeyContext::parse("editor mode=full").unwrap()]
-        ));
-    }
-
-    #[test]
-    fn test_keymap_disabled() {
-        let bindings = [
-            KeyBinding::new("ctrl-a", ActionAlpha {}, Some("editor")),
-            KeyBinding::new("ctrl-b", ActionAlpha {}, Some("editor")),
-            KeyBinding::new("ctrl-a", NoAction {}, Some("editor && mode==full")),
-            KeyBinding::new("ctrl-b", NoAction {}, None),
-        ];
-
-        let mut keymap = Keymap::default();
-        keymap.add_bindings(bindings.clone());
-
-        // binding is only enabled in a specific context
-        assert!(
-            keymap
-                .bindings_for_input(
-                    &[Keystroke::parse("ctrl-a").unwrap()],
-                    &[KeyContext::parse("barf").unwrap()],
-                )
-                .0
-                .is_empty()
-        );
-        assert!(
-            !keymap
-                .bindings_for_input(
-                    &[Keystroke::parse("ctrl-a").unwrap()],
-                    &[KeyContext::parse("editor").unwrap()],
-                )
-                .0
-                .is_empty()
-        );
-
-        // binding is disabled in a more specific context
-        assert!(
-            keymap
-                .bindings_for_input(
-                    &[Keystroke::parse("ctrl-a").unwrap()],
-                    &[KeyContext::parse("editor mode=full").unwrap()],
-                )
-                .0
-                .is_empty()
-        );
-
-        // binding is globally disabled
-        assert!(
-            keymap
-                .bindings_for_input(
-                    &[Keystroke::parse("ctrl-b").unwrap()],
-                    &[KeyContext::parse("barf").unwrap()],
-                )
-                .0
-                .is_empty()
-        );
-    }
-
-    #[test]
-    /// Tests for https://github.com/zed-industries/zed/issues/30259
-    fn test_multiple_keystroke_binding_disabled() {
-        let bindings = [
-            KeyBinding::new("space w w", ActionAlpha {}, Some("workspace")),
-            KeyBinding::new("space w w", NoAction {}, Some("editor")),
-        ];
-
-        let mut keymap = Keymap::default();
-        keymap.add_bindings(bindings.clone());
-
-        let space = || Keystroke::parse("space").unwrap();
-        let w = || Keystroke::parse("w").unwrap();
-
-        let space_w = [space(), w()];
-        let space_w_w = [space(), w(), w()];
-
-        let workspace_context = || [KeyContext::parse("workspace").unwrap()];
-
-        let editor_workspace_context = || {
-            [
-                KeyContext::parse("workspace").unwrap(),
-                KeyContext::parse("editor").unwrap(),
-            ]
-        };
-
-        // Ensure `space` results in pending input on the workspace, but not editor
-        let space_workspace = keymap.bindings_for_input(&[space()], &workspace_context());
-        assert!(space_workspace.0.is_empty());
-        assert_eq!(space_workspace.1, true);
-
-        let space_editor = keymap.bindings_for_input(&[space()], &editor_workspace_context());
-        assert!(space_editor.0.is_empty());
-        assert_eq!(space_editor.1, false);
-
-        // Ensure `space w` results in pending input on the workspace, but not editor
-        let space_w_workspace = keymap.bindings_for_input(&space_w, &workspace_context());
-        assert!(space_w_workspace.0.is_empty());
-        assert_eq!(space_w_workspace.1, true);
-
-        let space_w_editor = keymap.bindings_for_input(&space_w, &editor_workspace_context());
-        assert!(space_w_editor.0.is_empty());
-        assert_eq!(space_w_editor.1, false);
-
-        // Ensure `space w w` results in the binding in the workspace, but not in the editor
-        let space_w_w_workspace = keymap.bindings_for_input(&space_w_w, &workspace_context());
-        assert!(!space_w_w_workspace.0.is_empty());
-        assert_eq!(space_w_w_workspace.1, false);
-
-        let space_w_w_editor = keymap.bindings_for_input(&space_w_w, &editor_workspace_context());
-        assert!(space_w_w_editor.0.is_empty());
-        assert_eq!(space_w_w_editor.1, false);
-
-        // Now test what happens if we have another binding defined AFTER the NoAction
-        // that should result in pending
-        let bindings = [
-            KeyBinding::new("space w w", ActionAlpha {}, Some("workspace")),
-            KeyBinding::new("space w w", NoAction {}, Some("editor")),
-            KeyBinding::new("space w x", ActionAlpha {}, Some("editor")),
-        ];
-        let mut keymap = Keymap::default();
-        keymap.add_bindings(bindings.clone());
-
-        let space_editor = keymap.bindings_for_input(&[space()], &editor_workspace_context());
-        assert!(space_editor.0.is_empty());
-        assert_eq!(space_editor.1, true);
-
-        // Now test what happens if we have another binding defined BEFORE the NoAction
-        // that should result in pending
-        let bindings = [
-            KeyBinding::new("space w w", ActionAlpha {}, Some("workspace")),
-            KeyBinding::new("space w x", ActionAlpha {}, Some("editor")),
-            KeyBinding::new("space w w", NoAction {}, Some("editor")),
-        ];
-        let mut keymap = Keymap::default();
-        keymap.add_bindings(bindings.clone());
-
-        let space_editor = keymap.bindings_for_input(&[space()], &editor_workspace_context());
-        assert!(space_editor.0.is_empty());
-        assert_eq!(space_editor.1, true);
-
-        // Now test what happens if we have another binding defined at a higher context
-        // that should result in pending
-        let bindings = [
-            KeyBinding::new("space w w", ActionAlpha {}, Some("workspace")),
-            KeyBinding::new("space w x", ActionAlpha {}, Some("workspace")),
-            KeyBinding::new("space w w", NoAction {}, Some("editor")),
-        ];
-        let mut keymap = Keymap::default();
-        keymap.add_bindings(bindings.clone());
-
-        let space_editor = keymap.bindings_for_input(&[space()], &editor_workspace_context());
-        assert!(space_editor.0.is_empty());
-        assert_eq!(space_editor.1, true);
-    }
-
-    #[test]
-    fn test_bindings_for_action() {
-        let bindings = [
-            KeyBinding::new("ctrl-a", ActionAlpha {}, Some("pane")),
-            KeyBinding::new("ctrl-b", ActionBeta {}, Some("editor && mode == full")),
-            KeyBinding::new("ctrl-c", ActionGamma {}, Some("workspace")),
-            KeyBinding::new("ctrl-a", NoAction {}, Some("pane && active")),
-            KeyBinding::new("ctrl-b", NoAction {}, Some("editor")),
-        ];
-
-        let mut keymap = Keymap::default();
-        keymap.add_bindings(bindings.clone());
-
-        assert_bindings(&keymap, &ActionAlpha {}, &["ctrl-a"]);
-        assert_bindings(&keymap, &ActionBeta {}, &[]);
-        assert_bindings(&keymap, &ActionGamma {}, &["ctrl-c"]);
-
-        #[track_caller]
-        fn assert_bindings(keymap: &Keymap, action: &dyn Action, expected: &[&str]) {
-            let actual = keymap
-                .bindings_for_action(action)
-                .map(|binding| binding.keystrokes[0].unparse())
-                .collect::<Vec<_>>();
-            assert_eq!(actual, expected, "{:?}", action);
-        }
->>>>>>> be6f29cc
-    }
 }