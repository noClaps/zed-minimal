use crate::{
    Action, AnyDrag, AnyElement, AnyImageCache, AnyTooltip, AnyView, App, AppContext, Arena, Asset,
    AsyncWindowContext, AvailableSpace, Background, BorderStyle, Bounds, BoxShadow, Context,
    Corners, CursorStyle, Decorations, DevicePixels, DispatchActionListener, DispatchNodeId,
    DispatchTree, DisplayId, Edges, Effect, Entity, EntityId, EventEmitter, FileDropEvent, FontId,
    Global, GlobalElementId, GlyphId, GpuSpecs, Hsla, InputHandler, IsZero, KeyBinding, KeyContext,
    KeyDownEvent, KeyEvent, Keystroke, KeystrokeEvent, LayoutId, LineLayoutIndex, Modifiers,
    ModifiersChangedEvent, MonochromeSprite, MouseButton, MouseEvent, MouseMoveEvent, MouseUpEvent,
    Path, Pixels, PlatformAtlas, PlatformDisplay, PlatformInput, PlatformInputHandler,
    PlatformWindow, Point, PolychromeSprite, PromptButton, PromptLevel, Quad, Render,
    RenderGlyphParams, RenderImage, RenderImageParams, RenderSvgParams, Replay, ResizeEdge,
    SMOOTH_SVG_SCALE_FACTOR, SUBPIXEL_VARIANTS, ScaledPixels, Scene, Shadow, SharedString, Size,
    StrikethroughStyle, Style, SubscriberSet, Subscription, TaffyLayoutEngine, Task, TextStyle,
    TextStyleRefinement, TransformationMatrix, Underline, UnderlineStyle, WindowAppearance,
    WindowBackgroundAppearance, WindowBounds, WindowControls, WindowDecorations, WindowOptions,
    WindowParams, WindowTextSystem, point, prelude::*, px, rems, size, transparent_black,
};
use anyhow::{Context as _, Result, anyhow};
use collections::{FxHashMap, FxHashSet};
use core_video::pixel_buffer::CVPixelBuffer;
use derive_more::{Deref, DerefMut};
use futures::FutureExt;
use futures::channel::oneshot;
use parking_lot::RwLock;
use raw_window_handle::{HandleError, HasDisplayHandle, HasWindowHandle};
use refineable::Refineable;
use slotmap::SlotMap;
use smallvec::SmallVec;
use std::{
    any::{Any, TypeId},
    borrow::Cow,
    cell::{Cell, RefCell},
    cmp,
    fmt::{Debug, Display},
    hash::{Hash, Hasher},
    marker::PhantomData,
    mem,
    ops::{DerefMut, Range},
    rc::Rc,
    sync::{
        Arc, Weak,
        atomic::{AtomicUsize, Ordering::SeqCst},
    },
    time::{Duration, Instant},
};
use util::post_inc;
use util::{ResultExt, measure};
use uuid::Uuid;

mod prompts;

use crate::util::atomic_incr_if_not_zero;
pub use prompts::*;

pub(crate) const DEFAULT_WINDOW_SIZE: Size<Pixels> = size(px(1024.), px(700.));

/// Represents the two different phases when dispatching events.
#[derive(Default, Copy, Clone, Debug, Eq, PartialEq)]
pub enum DispatchPhase {
    /// After the capture phase comes the bubble phase, in which mouse event listeners are
    /// invoked front to back and keyboard event listeners are invoked from the focused element
    /// to the root of the element tree. This is the phase you'll most commonly want to use when
    /// registering event listeners.
    #[default]
    Bubble,
    /// During the initial capture phase, mouse event listeners are invoked back to front, and keyboard
    /// listeners are invoked from the root of the tree downward toward the focused element. This phase
    /// is used for special purposes such as clearing the "pressed" state for click events. If
    /// you stop event propagation during this phase, you need to know what you're doing. Handlers
    /// outside of the immediate region may rely on detecting non-local events during this phase.
    Capture,
}

impl DispatchPhase {
    /// Returns true if this represents the "bubble" phase.
    pub fn bubble(self) -> bool {
        self == DispatchPhase::Bubble
    }

    /// Returns true if this represents the "capture" phase.
    pub fn capture(self) -> bool {
        self == DispatchPhase::Capture
    }
}

struct WindowInvalidatorInner {
    pub dirty: bool,
    pub draw_phase: DrawPhase,
    pub dirty_views: FxHashSet<EntityId>,
}

#[derive(Clone)]
pub(crate) struct WindowInvalidator {
    inner: Rc<RefCell<WindowInvalidatorInner>>,
}

impl WindowInvalidator {
    pub fn new() -> Self {
        WindowInvalidator {
            inner: Rc::new(RefCell::new(WindowInvalidatorInner {
                dirty: true,
                draw_phase: DrawPhase::None,
                dirty_views: FxHashSet::default(),
            })),
        }
    }

    pub fn invalidate_view(&self, entity: EntityId, cx: &mut App) -> bool {
        let mut inner = self.inner.borrow_mut();
        inner.dirty_views.insert(entity);
        if inner.draw_phase == DrawPhase::None {
            inner.dirty = true;
            cx.push_effect(Effect::Notify { emitter: entity });
            true
        } else {
            false
        }
    }

    pub fn is_dirty(&self) -> bool {
        self.inner.borrow().dirty
    }

    pub fn set_dirty(&self, dirty: bool) {
        self.inner.borrow_mut().dirty = dirty
    }

    pub fn set_phase(&self, phase: DrawPhase) {
        self.inner.borrow_mut().draw_phase = phase
    }

    pub fn take_views(&self) -> FxHashSet<EntityId> {
        mem::take(&mut self.inner.borrow_mut().dirty_views)
    }

    pub fn replace_views(&self, views: FxHashSet<EntityId>) {
        self.inner.borrow_mut().dirty_views = views;
    }

    pub fn not_drawing(&self) -> bool {
        self.inner.borrow().draw_phase == DrawPhase::None
    }

    #[track_caller]
    pub fn debug_assert_paint(&self) {
        debug_assert!(
            matches!(self.inner.borrow().draw_phase, DrawPhase::Paint),
            "this method can only be called during paint"
        );
    }

    #[track_caller]
    pub fn debug_assert_prepaint(&self) {
        debug_assert!(
            matches!(self.inner.borrow().draw_phase, DrawPhase::Prepaint),
            "this method can only be called during request_layout, or prepaint"
        );
    }

    #[track_caller]
    pub fn debug_assert_paint_or_prepaint(&self) {
        debug_assert!(
            matches!(
                self.inner.borrow().draw_phase,
                DrawPhase::Paint | DrawPhase::Prepaint
            ),
            "this method can only be called during request_layout, prepaint, or paint"
        );
    }
}

type AnyObserver = Box<dyn FnMut(&mut Window, &mut App) -> bool + 'static>;

pub(crate) type AnyWindowFocusListener =
    Box<dyn FnMut(&WindowFocusEvent, &mut Window, &mut App) -> bool + 'static>;

pub(crate) struct WindowFocusEvent {
    pub(crate) previous_focus_path: SmallVec<[FocusId; 8]>,
    pub(crate) current_focus_path: SmallVec<[FocusId; 8]>,
}

impl WindowFocusEvent {
    pub fn is_focus_in(&self, focus_id: FocusId) -> bool {
        !self.previous_focus_path.contains(&focus_id) && self.current_focus_path.contains(&focus_id)
    }

    pub fn is_focus_out(&self, focus_id: FocusId) -> bool {
        self.previous_focus_path.contains(&focus_id) && !self.current_focus_path.contains(&focus_id)
    }
}

/// This is provided when subscribing for `Context::on_focus_out` events.
pub struct FocusOutEvent {
    /// A weak focus handle representing what was blurred.
    pub blurred: WeakFocusHandle,
}

slotmap::new_key_type! {
    /// A globally unique identifier for a focusable element.
    pub struct FocusId;
}

thread_local! {
    /// 8MB wasn't quite enough...
    pub(crate) static ELEMENT_ARENA: RefCell<Arena> = RefCell::new(Arena::new(32 * 1024 * 1024));
}

pub(crate) type FocusMap = RwLock<SlotMap<FocusId, AtomicUsize>>;

impl FocusId {
    /// Obtains whether the element associated with this handle is currently focused.
    pub fn is_focused(&self, window: &Window) -> bool {
        window.focus == Some(*self)
    }

    /// Obtains whether the element associated with this handle contains the focused
    /// element or is itself focused.
    pub fn contains_focused(&self, window: &Window, cx: &App) -> bool {
        window
            .focused(cx)
            .map_or(false, |focused| self.contains(focused.id, window))
    }

    /// Obtains whether the element associated with this handle is contained within the
    /// focused element or is itself focused.
    pub fn within_focused(&self, window: &Window, cx: &App) -> bool {
        let focused = window.focused(cx);
        focused.map_or(false, |focused| focused.id.contains(*self, window))
    }

    /// Obtains whether this handle contains the given handle in the most recently rendered frame.
    pub(crate) fn contains(&self, other: Self, window: &Window) -> bool {
        window
            .rendered_frame
            .dispatch_tree
            .focus_contains(*self, other)
    }
}

/// A handle which can be used to track and manipulate the focused element in a window.
pub struct FocusHandle {
    pub(crate) id: FocusId,
    handles: Arc<FocusMap>,
}

impl std::fmt::Debug for FocusHandle {
    fn fmt(&self, f: &mut std::fmt::Formatter<'_>) -> std::fmt::Result {
        f.write_fmt(format_args!("FocusHandle({:?})", self.id))
    }
}

impl FocusHandle {
    pub(crate) fn new(handles: &Arc<FocusMap>) -> Self {
        let id = handles.write().insert(AtomicUsize::new(1));
        Self {
            id,
            handles: handles.clone(),
        }
    }

    pub(crate) fn for_id(id: FocusId, handles: &Arc<FocusMap>) -> Option<Self> {
        let lock = handles.read();
        let ref_count = lock.get(id)?;
        if atomic_incr_if_not_zero(ref_count) == 0 {
            return None;
        }
        Some(Self {
            id,
            handles: handles.clone(),
        })
    }

    /// Converts this focus handle into a weak variant, which does not prevent it from being released.
    pub fn downgrade(&self) -> WeakFocusHandle {
        WeakFocusHandle {
            id: self.id,
            handles: Arc::downgrade(&self.handles),
        }
    }

    /// Moves the focus to the element associated with this handle.
    pub fn focus(&self, window: &mut Window) {
        window.focus(self)
    }

    /// Obtains whether the element associated with this handle is currently focused.
    pub fn is_focused(&self, window: &Window) -> bool {
        self.id.is_focused(window)
    }

    /// Obtains whether the element associated with this handle contains the focused
    /// element or is itself focused.
    pub fn contains_focused(&self, window: &Window, cx: &App) -> bool {
        self.id.contains_focused(window, cx)
    }

    /// Obtains whether the element associated with this handle is contained within the
    /// focused element or is itself focused.
    pub fn within_focused(&self, window: &Window, cx: &mut App) -> bool {
        self.id.within_focused(window, cx)
    }

    /// Obtains whether this handle contains the given handle in the most recently rendered frame.
    pub fn contains(&self, other: &Self, window: &Window) -> bool {
        self.id.contains(other.id, window)
    }

    /// Dispatch an action on the element that rendered this focus handle
    pub fn dispatch_action(&self, action: &dyn Action, window: &mut Window, cx: &mut App) {
        if let Some(node_id) = window
            .rendered_frame
            .dispatch_tree
            .focusable_node_id(self.id)
        {
            window.dispatch_action_on_node(node_id, action, cx)
        }
    }
}

impl Clone for FocusHandle {
    fn clone(&self) -> Self {
        Self::for_id(self.id, &self.handles).unwrap()
    }
}

impl PartialEq for FocusHandle {
    fn eq(&self, other: &Self) -> bool {
        self.id == other.id
    }
}

impl Eq for FocusHandle {}

impl Drop for FocusHandle {
    fn drop(&mut self) {
        self.handles
            .read()
            .get(self.id)
            .unwrap()
            .fetch_sub(1, SeqCst);
    }
}

/// A weak reference to a focus handle.
#[derive(Clone, Debug)]
pub struct WeakFocusHandle {
    pub(crate) id: FocusId,
    pub(crate) handles: Weak<FocusMap>,
}

impl WeakFocusHandle {
    /// Attempts to upgrade the [WeakFocusHandle] to a [FocusHandle].
    pub fn upgrade(&self) -> Option<FocusHandle> {
        let handles = self.handles.upgrade()?;
        FocusHandle::for_id(self.id, &handles)
    }
}

impl PartialEq for WeakFocusHandle {
    fn eq(&self, other: &WeakFocusHandle) -> bool {
        self.id == other.id
    }
}

impl Eq for WeakFocusHandle {}

impl PartialEq<FocusHandle> for WeakFocusHandle {
    fn eq(&self, other: &FocusHandle) -> bool {
        self.id == other.id
    }
}

impl PartialEq<WeakFocusHandle> for FocusHandle {
    fn eq(&self, other: &WeakFocusHandle) -> bool {
        self.id == other.id
    }
}

/// Focusable allows users of your view to easily
/// focus it (using window.focus_view(cx, view))
pub trait Focusable: 'static {
    /// Returns the focus handle associated with this view.
    fn focus_handle(&self, cx: &App) -> FocusHandle;
}

impl<V: Focusable> Focusable for Entity<V> {
    fn focus_handle(&self, cx: &App) -> FocusHandle {
        self.read(cx).focus_handle(cx)
    }
}

/// ManagedView is a view (like a Modal, Popover, Menu, etc.)
/// where the lifecycle of the view is handled by another view.
pub trait ManagedView: Focusable + EventEmitter<DismissEvent> + Render {}

impl<M: Focusable + EventEmitter<DismissEvent> + Render> ManagedView for M {}

/// Emitted by implementers of [`ManagedView`] to indicate the view should be dismissed, such as when a view is presented as a modal.
pub struct DismissEvent;

type FrameCallback = Box<dyn FnOnce(&mut Window, &mut App)>;

pub(crate) type AnyMouseListener =
    Box<dyn FnMut(&dyn Any, DispatchPhase, &mut Window, &mut App) + 'static>;

#[derive(Clone)]
pub(crate) struct CursorStyleRequest {
    pub(crate) hitbox_id: HitboxId,
    pub(crate) style: CursorStyle,
}

#[derive(Default, Eq, PartialEq)]
pub(crate) struct HitTest {
    pub(crate) ids: SmallVec<[HitboxId; 8]>,
    pub(crate) hover_hitbox_count: usize,
}

/// A type of window control area that corresponds to the platform window.
#[derive(Clone, Copy, Debug, Eq, PartialEq)]
pub enum WindowControlArea {
    /// An area that allows dragging of the platform window.
    Drag,
    /// An area that allows closing of the platform window.
    Close,
    /// An area that allows maximizing of the platform window.
    Max,
    /// An area that allows minimizing of the platform window.
    Min,
}

/// An identifier for a [Hitbox] which also includes [HitboxBehavior].
#[derive(Copy, Clone, Debug, Eq, PartialEq, Hash)]
pub struct HitboxId(u64);

impl HitboxId {
    /// Checks if the hitbox with this ID is currently hovered. Except when handling
    /// `ScrollWheelEvent`, this is typically what you want when determining whether to handle mouse
    /// events or paint hover styles.
    ///
    /// See [`Hitbox::is_hovered`] for details.
    pub fn is_hovered(self, window: &Window) -> bool {
        let hit_test = &window.mouse_hit_test;
        for id in hit_test.ids.iter().take(hit_test.hover_hitbox_count) {
            if self == *id {
                return true;
            }
        }
        return false;
    }

    /// Checks if the hitbox with this ID contains the mouse and should handle scroll events.
    /// Typically this should only be used when handling `ScrollWheelEvent`, and otherwise
    /// `is_hovered` should be used. See the documentation of `Hitbox::is_hovered` for details about
    /// this distinction.
    pub fn should_handle_scroll(self, window: &Window) -> bool {
        window.mouse_hit_test.ids.contains(&self)
    }

    fn next(mut self) -> HitboxId {
        HitboxId(self.0.wrapping_add(1))
    }
}

/// A rectangular region that potentially blocks hitboxes inserted prior.
/// See [Window::insert_hitbox] for more details.
#[derive(Clone, Debug, Deref)]
pub struct Hitbox {
    /// A unique identifier for the hitbox.
    pub id: HitboxId,
    /// The bounds of the hitbox.
    #[deref]
    pub bounds: Bounds<Pixels>,
    /// The content mask when the hitbox was inserted.
    pub content_mask: ContentMask<Pixels>,
    /// Flags that specify hitbox behavior.
    pub behavior: HitboxBehavior,
}

impl Hitbox {
    /// Checks if the hitbox is currently hovered. Except when handling `ScrollWheelEvent`, this is
    /// typically what you want when determining whether to handle mouse events or paint hover
    /// styles.
    ///
    /// This can return `false` even when the hitbox contains the mouse, if a hitbox in front of
    /// this sets `HitboxBehavior::BlockMouse` (`InteractiveElement::occlude`) or
    /// `HitboxBehavior::BlockMouseExceptScroll` (`InteractiveElement::block_mouse_except_scroll`).
    ///
    /// Handling of `ScrollWheelEvent` should typically use `should_handle_scroll` instead.
    /// Concretely, this is due to use-cases like overlays that cause the elements under to be
    /// non-interactive while still allowing scrolling. More abstractly, this is because
    /// `is_hovered` is about element interactions directly under the mouse - mouse moves, clicks,
    /// hover styling, etc. In contrast, scrolling is about finding the current outer scrollable
    /// container.
    pub fn is_hovered(&self, window: &Window) -> bool {
        self.id.is_hovered(window)
    }

    /// Checks if the hitbox contains the mouse and should handle scroll events. Typically this
    /// should only be used when handling `ScrollWheelEvent`, and otherwise `is_hovered` should be
    /// used. See the documentation of `Hitbox::is_hovered` for details about this distinction.
    ///
    /// This can return `false` even when the hitbox contains the mouse, if a hitbox in front of
    /// this sets `HitboxBehavior::BlockMouse` (`InteractiveElement::occlude`).
    pub fn should_handle_scroll(&self, window: &Window) -> bool {
        self.id.should_handle_scroll(window)
    }
}

/// How the hitbox affects mouse behavior.
#[derive(Copy, Clone, Debug, Default, PartialEq, Eq)]
pub enum HitboxBehavior {
    /// Normal hitbox mouse behavior, doesn't affect mouse handling for other hitboxes.
    #[default]
    Normal,

    /// All hitboxes behind this hitbox will be ignored and so will have `hitbox.is_hovered() ==
    /// false` and `hitbox.should_handle_scroll() == false`. Typically for elements this causes
    /// skipping of all mouse events, hover styles, and tooltips. This flag is set by
    /// [`InteractiveElement::occlude`].
    ///
    /// For mouse handlers that check those hitboxes, this behaves the same as registering a
    /// bubble-phase handler for every mouse event type:
    ///
    /// ```
    /// window.on_mouse_event(move |_: &EveryMouseEventTypeHere, phase, window, cx| {
    ///     if phase == DispatchPhase::Capture && hitbox.is_hovered(window) {
    ///         cx.stop_propagation();
    ///     }
    /// }
    /// ```
    ///
    /// This has effects beyond event handling - any use of hitbox checking, such as hover
    /// styles and tooltops. These other behaviors are the main point of this mechanism. An
    /// alternative might be to not affect mouse event handling - but this would allow
    /// inconsistent UI where clicks and moves interact with elements that are not considered to
    /// be hovered.
    BlockMouse,

    /// All hitboxes behind this hitbox will have `hitbox.is_hovered() == false`, even when
    /// `hitbox.should_handle_scroll() == true`. Typically for elements this causes all mouse
    /// interaction except scroll events to be ignored - see the documentation of
    /// [`Hitbox::is_hovered`] for details. This flag is set by
    /// [`InteractiveElement::block_mouse_except_scroll`].
    ///
    /// For mouse handlers that check those hitboxes, this behaves the same as registering a
    /// bubble-phase handler for every mouse event type **except** `ScrollWheelEvent`:
    ///
    /// ```
    /// window.on_mouse_event(move |_: &EveryMouseEventTypeExceptScroll, phase, window, _cx| {
    ///     if phase == DispatchPhase::Bubble && hitbox.should_handle_scroll(window) {
    ///         cx.stop_propagation();
    ///     }
    /// }
    /// ```
    ///
    /// See the documentation of [`Hitbox::is_hovered`] for details of why `ScrollWheelEvent` is
    /// handled differently than other mouse events. If also blocking these scroll events is
    /// desired, then a `cx.stop_propagation()` handler like the one above can be used.
    ///
    /// This has effects beyond event handling - this affects any use of `is_hovered`, such as
    /// hover styles and tooltops. These other behaviors are the main point of this mechanism.
    /// An alternative might be to not affect mouse event handling - but this would allow
    /// inconsistent UI where clicks and moves interact with elements that are not considered to
    /// be hovered.
    BlockMouseExceptScroll,
}

/// An identifier for a tooltip.
#[derive(Copy, Clone, Debug, Default, Eq, PartialEq)]
pub struct TooltipId(usize);

impl TooltipId {
    /// Checks if the tooltip is currently hovered.
    pub fn is_hovered(&self, window: &Window) -> bool {
        window
            .tooltip_bounds
            .as_ref()
            .map_or(false, |tooltip_bounds| {
                tooltip_bounds.id == *self
                    && tooltip_bounds.bounds.contains(&window.mouse_position())
            })
    }
}

pub(crate) struct TooltipBounds {
    id: TooltipId,
    bounds: Bounds<Pixels>,
}

#[derive(Clone)]
pub(crate) struct TooltipRequest {
    id: TooltipId,
    tooltip: AnyTooltip,
}

pub(crate) struct DeferredDraw {
    current_view: EntityId,
    priority: usize,
    parent_node: DispatchNodeId,
    element_id_stack: SmallVec<[ElementId; 32]>,
    text_style_stack: Vec<TextStyleRefinement>,
    element: Option<AnyElement>,
    absolute_offset: Point<Pixels>,
    prepaint_range: Range<PrepaintStateIndex>,
    paint_range: Range<PaintIndex>,
}

pub(crate) struct Frame {
    pub(crate) focus: Option<FocusId>,
    pub(crate) window_active: bool,
    pub(crate) element_states: FxHashMap<(GlobalElementId, TypeId), ElementStateBox>,
    accessed_element_states: Vec<(GlobalElementId, TypeId)>,
    pub(crate) mouse_listeners: Vec<Option<AnyMouseListener>>,
    pub(crate) dispatch_tree: DispatchTree,
    pub(crate) scene: Scene,
    pub(crate) hitboxes: Vec<Hitbox>,
    pub(crate) window_control_hitboxes: Vec<(WindowControlArea, Hitbox)>,
    pub(crate) deferred_draws: Vec<DeferredDraw>,
    pub(crate) input_handlers: Vec<Option<PlatformInputHandler>>,
    pub(crate) tooltip_requests: Vec<Option<TooltipRequest>>,
    pub(crate) cursor_styles: Vec<CursorStyleRequest>,
<<<<<<< HEAD
=======
    window_cursor_style: Option<CursorStyle>,
    #[cfg(any(test, feature = "test-support"))]
    pub(crate) debug_bounds: FxHashMap<String, Bounds<Pixels>>,
    #[cfg(any(feature = "inspector", debug_assertions))]
    pub(crate) next_inspector_instance_ids: FxHashMap<Rc<crate::InspectorElementPath>, usize>,
    #[cfg(any(feature = "inspector", debug_assertions))]
    pub(crate) inspector_hitboxes: FxHashMap<HitboxId, crate::InspectorElementId>,
>>>>>>> 6d95fd91
}

#[derive(Clone, Default)]
pub(crate) struct PrepaintStateIndex {
    hitboxes_index: usize,
    tooltips_index: usize,
    deferred_draws_index: usize,
    dispatch_tree_index: usize,
    accessed_element_states_index: usize,
    line_layout_index: LineLayoutIndex,
}

#[derive(Clone, Default)]
pub(crate) struct PaintIndex {
    scene_index: usize,
    mouse_listeners_index: usize,
    input_handlers_index: usize,
    cursor_styles_index: usize,
    accessed_element_states_index: usize,
    line_layout_index: LineLayoutIndex,
}

impl Frame {
    pub(crate) fn new(dispatch_tree: DispatchTree) -> Self {
        Frame {
            focus: None,
            window_active: false,
            element_states: FxHashMap::default(),
            accessed_element_states: Vec::new(),
            mouse_listeners: Vec::new(),
            dispatch_tree,
            scene: Scene::default(),
            hitboxes: Vec::new(),
            window_control_hitboxes: Vec::new(),
            deferred_draws: Vec::new(),
            input_handlers: Vec::new(),
            tooltip_requests: Vec::new(),
            cursor_styles: Vec::new(),
<<<<<<< HEAD
=======
            window_cursor_style: None,

            #[cfg(any(test, feature = "test-support"))]
            debug_bounds: FxHashMap::default(),

            #[cfg(any(feature = "inspector", debug_assertions))]
            next_inspector_instance_ids: FxHashMap::default(),

            #[cfg(any(feature = "inspector", debug_assertions))]
            inspector_hitboxes: FxHashMap::default(),
>>>>>>> 6d95fd91
        }
    }

    pub(crate) fn clear(&mut self) {
        self.element_states.clear();
        self.accessed_element_states.clear();
        self.mouse_listeners.clear();
        self.dispatch_tree.clear();
        self.scene.clear();
        self.input_handlers.clear();
        self.tooltip_requests.clear();
        self.cursor_styles.clear();
        self.hitboxes.clear();
        self.window_control_hitboxes.clear();
        self.deferred_draws.clear();
        self.focus = None;
<<<<<<< HEAD
=======
        self.window_cursor_style = None;

        #[cfg(any(feature = "inspector", debug_assertions))]
        {
            self.next_inspector_instance_ids.clear();
            self.inspector_hitboxes.clear();
        }
>>>>>>> 6d95fd91
    }

    pub(crate) fn cursor_style(&self, window: &Window) -> Option<CursorStyle> {
        self.window_cursor_style.or_else(|| {
            self.cursor_styles.iter().rev().find_map(|request| {
                request
                    .hitbox_id
                    .is_hovered(window)
                    .then_some(request.style)
            })
        })
    }

    pub(crate) fn hit_test(&self, position: Point<Pixels>) -> HitTest {
        let mut set_hover_hitbox_count = false;
        let mut hit_test = HitTest::default();
        for hitbox in self.hitboxes.iter().rev() {
            let bounds = hitbox.bounds.intersect(&hitbox.content_mask.bounds);
            if bounds.contains(&position) {
                hit_test.ids.push(hitbox.id);
                if !set_hover_hitbox_count
                    && hitbox.behavior == HitboxBehavior::BlockMouseExceptScroll
                {
                    hit_test.hover_hitbox_count = hit_test.ids.len();
                    set_hover_hitbox_count = true;
                }
                if hitbox.behavior == HitboxBehavior::BlockMouse {
                    break;
                }
            }
        }
        if !set_hover_hitbox_count {
            hit_test.hover_hitbox_count = hit_test.ids.len();
        }
        hit_test
    }

    pub(crate) fn focus_path(&self) -> SmallVec<[FocusId; 8]> {
        self.focus
            .map(|focus_id| self.dispatch_tree.focus_path(focus_id))
            .unwrap_or_default()
    }

    pub(crate) fn finish(&mut self, prev_frame: &mut Self) {
        for element_state_key in &self.accessed_element_states {
            if let Some((element_state_key, element_state)) =
                prev_frame.element_states.remove_entry(element_state_key)
            {
                self.element_states.insert(element_state_key, element_state);
            }
        }

        self.scene.finish();
    }
}

/// Holds the state for a specific window.
pub struct Window {
    pub(crate) handle: AnyWindowHandle,
    pub(crate) invalidator: WindowInvalidator,
    pub(crate) removed: bool,
    pub(crate) platform_window: Box<dyn PlatformWindow>,
    display_id: Option<DisplayId>,
    sprite_atlas: Arc<dyn PlatformAtlas>,
    text_system: Arc<WindowTextSystem>,
    rem_size: Pixels,
    /// The stack of override values for the window's rem size.
    ///
    /// This is used by `with_rem_size` to allow rendering an element tree with
    /// a given rem size.
    rem_size_override_stack: SmallVec<[Pixels; 8]>,
    pub(crate) viewport_size: Size<Pixels>,
    layout_engine: Option<TaffyLayoutEngine>,
    pub(crate) root: Option<AnyView>,
    pub(crate) element_id_stack: SmallVec<[ElementId; 32]>,
    pub(crate) text_style_stack: Vec<TextStyleRefinement>,
    pub(crate) rendered_entity_stack: Vec<EntityId>,
    pub(crate) element_offset_stack: Vec<Point<Pixels>>,
    pub(crate) element_opacity: Option<f32>,
    pub(crate) content_mask_stack: Vec<ContentMask<Pixels>>,
    pub(crate) requested_autoscroll: Option<Bounds<Pixels>>,
    pub(crate) image_cache_stack: Vec<AnyImageCache>,
    pub(crate) rendered_frame: Frame,
    pub(crate) next_frame: Frame,
    next_hitbox_id: HitboxId,
    pub(crate) next_tooltip_id: TooltipId,
    pub(crate) tooltip_bounds: Option<TooltipBounds>,
    next_frame_callbacks: Rc<RefCell<Vec<FrameCallback>>>,
    pub(crate) dirty_views: FxHashSet<EntityId>,
    focus_listeners: SubscriberSet<(), AnyWindowFocusListener>,
    pub(crate) focus_lost_listeners: SubscriberSet<(), AnyObserver>,
    default_prevented: bool,
    mouse_position: Point<Pixels>,
    mouse_hit_test: HitTest,
    modifiers: Modifiers,
    scale_factor: f32,
    pub(crate) bounds_observers: SubscriberSet<(), AnyObserver>,
    appearance: WindowAppearance,
    pub(crate) appearance_observers: SubscriberSet<(), AnyObserver>,
    active: Rc<Cell<bool>>,
    hovered: Rc<Cell<bool>>,
    pub(crate) needs_present: Rc<Cell<bool>>,
    pub(crate) last_input_timestamp: Rc<Cell<Instant>>,
    pub(crate) refreshing: bool,
    pub(crate) activation_observers: SubscriberSet<(), AnyObserver>,
    pub(crate) focus: Option<FocusId>,
    focus_enabled: bool,
    pending_input: Option<PendingInput>,
    pending_modifier: ModifierState,
    pub(crate) pending_input_observers: SubscriberSet<(), AnyObserver>,
    prompt: Option<RenderablePromptHandle>,
    pub(crate) client_inset: Option<Pixels>,
}

#[derive(Clone, Debug, Default)]
struct ModifierState {
    modifiers: Modifiers,
    saw_keystroke: bool,
}

#[derive(Clone, Copy, Debug, Eq, PartialEq)]
pub(crate) enum DrawPhase {
    None,
    Prepaint,
    Paint,
    Focus,
}

#[derive(Default, Debug)]
struct PendingInput {
    keystrokes: SmallVec<[Keystroke; 1]>,
    focus: Option<FocusId>,
    timer: Option<Task<()>>,
}

pub(crate) struct ElementStateBox {
    pub(crate) inner: Box<dyn Any>,
}

fn default_bounds(display_id: Option<DisplayId>, cx: &mut App) -> Bounds<Pixels> {
    const DEFAULT_WINDOW_OFFSET: Point<Pixels> = point(px(0.), px(35.));

    // TODO, BUG: if you open a window with the currently active window
    // on the stack, this will erroneously select the 'unwrap_or_else'
    // code path
    cx.active_window()
        .and_then(|w| w.update(cx, |_, window, _| window.bounds()).ok())
        .map(|mut bounds| {
            bounds.origin += DEFAULT_WINDOW_OFFSET;
            bounds
        })
        .unwrap_or_else(|| {
            let display = display_id
                .map(|id| cx.find_display(id))
                .unwrap_or_else(|| cx.primary_display());

            display
                .map(|display| display.default_bounds())
                .unwrap_or_else(|| Bounds::new(point(px(0.), px(0.)), DEFAULT_WINDOW_SIZE))
        })
}

impl Window {
    pub(crate) fn new(
        handle: AnyWindowHandle,
        options: WindowOptions,
        cx: &mut App,
    ) -> Result<Self> {
        let WindowOptions {
            window_bounds,
            titlebar,
            focus,
            show,
            kind,
            is_movable,
            display_id,
            window_background,
            app_id,
            window_min_size,
            window_decorations,
        } = options;

        let bounds = window_bounds
            .map(|bounds| bounds.get_bounds())
            .unwrap_or_else(|| default_bounds(display_id, cx));
        let mut platform_window = cx.platform.open_window(
            handle,
            WindowParams {
                bounds,
                titlebar,
                kind,
                is_movable,
                focus,
                show,
                display_id,
                window_min_size,
            },
        )?;
        let display_id = platform_window.display().map(|display| display.id());
        let sprite_atlas = platform_window.sprite_atlas();
        let mouse_position = platform_window.mouse_position();
        let modifiers = platform_window.modifiers();
        let content_size = platform_window.content_size();
        let scale_factor = platform_window.scale_factor();
        let appearance = platform_window.appearance();
        let text_system = Arc::new(WindowTextSystem::new(cx.text_system().clone()));
        let invalidator = WindowInvalidator::new();
        let active = Rc::new(Cell::new(platform_window.is_active()));
        let hovered = Rc::new(Cell::new(platform_window.is_hovered()));
        let needs_present = Rc::new(Cell::new(false));
        let next_frame_callbacks: Rc<RefCell<Vec<FrameCallback>>> = Default::default();
        let last_input_timestamp = Rc::new(Cell::new(Instant::now()));

        platform_window
            .request_decorations(window_decorations.unwrap_or(WindowDecorations::Server));
        platform_window.set_background_appearance(window_background);

        if let Some(ref window_open_state) = window_bounds {
            match window_open_state {
                WindowBounds::Fullscreen(_) => platform_window.toggle_fullscreen(),
                WindowBounds::Maximized(_) => platform_window.zoom(),
                WindowBounds::Windowed(_) => {}
            }
        }

        platform_window.on_close(Box::new({
            let mut cx = cx.to_async();
            move || {
                let _ = handle.update(&mut cx, |_, window, _| window.remove_window());
            }
        }));
        platform_window.on_request_frame(Box::new({
            let mut cx = cx.to_async();
            let invalidator = invalidator.clone();
            let active = active.clone();
            let needs_present = needs_present.clone();
            let next_frame_callbacks = next_frame_callbacks.clone();
            let last_input_timestamp = last_input_timestamp.clone();
            move |request_frame_options| {
                let next_frame_callbacks = next_frame_callbacks.take();
                if !next_frame_callbacks.is_empty() {
                    handle
                        .update(&mut cx, |_, window, cx| {
                            for callback in next_frame_callbacks {
                                callback(window, cx);
                            }
                        })
                        .log_err();
                }

                // Keep presenting the current scene for 1 extra second since the
                // last input to prevent the display from underclocking the refresh rate.
                let needs_present = request_frame_options.require_presentation
                    || needs_present.get()
                    || (active.get()
                        && last_input_timestamp.get().elapsed() < Duration::from_secs(1));

                if invalidator.is_dirty() {
                    measure("frame duration", || {
                        handle
                            .update(&mut cx, |_, window, cx| {
                                window.draw(cx);
                                window.present();
                            })
                            .log_err();
                    })
                } else if needs_present {
                    handle
                        .update(&mut cx, |_, window, _| window.present())
                        .log_err();
                }

                handle
                    .update(&mut cx, |_, window, _| {
                        window.complete_frame();
                    })
                    .log_err();
            }
        }));
        platform_window.on_resize(Box::new({
            let mut cx = cx.to_async();
            move |_, _| {
                handle
                    .update(&mut cx, |_, window, cx| window.bounds_changed(cx))
                    .log_err();
            }
        }));
        platform_window.on_moved(Box::new({
            let mut cx = cx.to_async();
            move || {
                handle
                    .update(&mut cx, |_, window, cx| window.bounds_changed(cx))
                    .log_err();
            }
        }));
        platform_window.on_appearance_changed(Box::new({
            let mut cx = cx.to_async();
            move || {
                handle
                    .update(&mut cx, |_, window, cx| window.appearance_changed(cx))
                    .log_err();
            }
        }));
        platform_window.on_active_status_change(Box::new({
            let mut cx = cx.to_async();
            move |active| {
                handle
                    .update(&mut cx, |_, window, cx| {
                        window.active.set(active);
                        window.modifiers = window.platform_window.modifiers();
                        window
                            .activation_observers
                            .clone()
                            .retain(&(), |callback| callback(window, cx));
                        window.refresh();
                    })
                    .log_err();
            }
        }));
        platform_window.on_hover_status_change(Box::new({
            let mut cx = cx.to_async();
            move |active| {
                handle
                    .update(&mut cx, |_, window, _| {
                        window.hovered.set(active);
                        window.refresh();
                    })
                    .log_err();
            }
        }));
        platform_window.on_input({
            let mut cx = cx.to_async();
            Box::new(move |event| {
                handle
                    .update(&mut cx, |_, window, cx| window.dispatch_event(event, cx))
                    .log_err()
                    .unwrap_or(DispatchEventResult::default())
            })
        });
        platform_window.on_hit_test_window_control({
            let mut cx = cx.to_async();
            Box::new(move || {
                handle
                    .update(&mut cx, |_, window, _cx| {
                        for (area, hitbox) in &window.rendered_frame.window_control_hitboxes {
                            if window.mouse_hit_test.ids.contains(&hitbox.id) {
                                return Some(*area);
                            }
                        }
                        None
                    })
                    .log_err()
                    .unwrap_or(None)
            })
        });

        if let Some(app_id) = app_id {
            platform_window.set_app_id(&app_id);
        }

        platform_window.map_window().unwrap();

        Ok(Window {
            handle,
            invalidator,
            removed: false,
            platform_window,
            display_id,
            sprite_atlas,
            text_system,
            rem_size: px(16.),
            rem_size_override_stack: SmallVec::new(),
            viewport_size: content_size,
            layout_engine: Some(TaffyLayoutEngine::new()),
            root: None,
            element_id_stack: SmallVec::default(),
            text_style_stack: Vec::new(),
            rendered_entity_stack: Vec::new(),
            element_offset_stack: Vec::new(),
            content_mask_stack: Vec::new(),
            element_opacity: None,
            requested_autoscroll: None,
            rendered_frame: Frame::new(DispatchTree::new(cx.keymap.clone(), cx.actions.clone())),
            next_frame: Frame::new(DispatchTree::new(cx.keymap.clone(), cx.actions.clone())),
            next_frame_callbacks,
            next_hitbox_id: HitboxId(0),
            next_tooltip_id: TooltipId::default(),
            tooltip_bounds: None,
            dirty_views: FxHashSet::default(),
            focus_listeners: SubscriberSet::new(),
            focus_lost_listeners: SubscriberSet::new(),
            default_prevented: true,
            mouse_position,
            mouse_hit_test: HitTest::default(),
            modifiers,
            scale_factor,
            bounds_observers: SubscriberSet::new(),
            appearance,
            appearance_observers: SubscriberSet::new(),
            active,
            hovered,
            needs_present,
            last_input_timestamp,
            refreshing: false,
            activation_observers: SubscriberSet::new(),
            focus: None,
            focus_enabled: true,
            pending_input: None,
            pending_modifier: ModifierState::default(),
            pending_input_observers: SubscriberSet::new(),
            prompt: None,
            client_inset: None,
            image_cache_stack: Vec::new(),
        })
    }

    pub(crate) fn new_focus_listener(
        &self,
        value: AnyWindowFocusListener,
    ) -> (Subscription, impl FnOnce() + use<>) {
        self.focus_listeners.insert((), value)
    }
}

#[derive(Clone, Debug, Default, PartialEq, Eq)]
pub(crate) struct DispatchEventResult {
    pub propagate: bool,
    pub default_prevented: bool,
}

/// Indicates which region of the window is visible. Content falling outside of this mask will not be
/// rendered. Currently, only rectangular content masks are supported, but we give the mask its own type
/// to leave room to support more complex shapes in the future.
#[derive(Clone, Debug, Default, PartialEq, Eq)]
#[repr(C)]
pub struct ContentMask<P: Clone + Debug + Default + PartialEq> {
    /// The bounds
    pub bounds: Bounds<P>,
}

impl ContentMask<Pixels> {
    /// Scale the content mask's pixel units by the given scaling factor.
    pub fn scale(&self, factor: f32) -> ContentMask<ScaledPixels> {
        ContentMask {
            bounds: self.bounds.scale(factor),
        }
    }

    /// Intersect the content mask with the given content mask.
    pub fn intersect(&self, other: &Self) -> Self {
        let bounds = self.bounds.intersect(&other.bounds);
        ContentMask { bounds }
    }
}

impl Window {
    fn mark_view_dirty(&mut self, view_id: EntityId) {
        // Mark ancestor views as dirty. If already in the `dirty_views` set, then all its ancestors
        // should already be dirty.
        for view_id in self
            .rendered_frame
            .dispatch_tree
            .view_path(view_id)
            .into_iter()
            .rev()
        {
            if !self.dirty_views.insert(view_id) {
                break;
            }
        }
    }

    /// Registers a callback to be invoked when the window appearance changes.
    pub fn observe_window_appearance(
        &self,
        mut callback: impl FnMut(&mut Window, &mut App) + 'static,
    ) -> Subscription {
        let (subscription, activate) = self.appearance_observers.insert(
            (),
            Box::new(move |window, cx| {
                callback(window, cx);
                true
            }),
        );
        activate();
        subscription
    }

    /// Replaces the root entity of the window with a new one.
    pub fn replace_root<E>(
        &mut self,
        cx: &mut App,
        build_view: impl FnOnce(&mut Window, &mut Context<E>) -> E,
    ) -> Entity<E>
    where
        E: 'static + Render,
    {
        let view = cx.new(|cx| build_view(self, cx));
        self.root = Some(view.clone().into());
        self.refresh();
        view
    }

    /// Returns the root entity of the window, if it has one.
    pub fn root<E>(&self) -> Option<Option<Entity<E>>>
    where
        E: 'static + Render,
    {
        self.root
            .as_ref()
            .map(|view| view.clone().downcast::<E>().ok())
    }

    /// Obtain a handle to the window that belongs to this context.
    pub fn window_handle(&self) -> AnyWindowHandle {
        self.handle
    }

    /// Mark the window as dirty, scheduling it to be redrawn on the next frame.
    pub fn refresh(&mut self) {
        if self.invalidator.not_drawing() {
            self.refreshing = true;
            self.invalidator.set_dirty(true);
        }
    }

    /// Close this window.
    pub fn remove_window(&mut self) {
        self.removed = true;
    }

    /// Obtain the currently focused [`FocusHandle`]. If no elements are focused, returns `None`.
    pub fn focused(&self, cx: &App) -> Option<FocusHandle> {
        self.focus
            .and_then(|id| FocusHandle::for_id(id, &cx.focus_handles))
    }

    /// Move focus to the element associated with the given [`FocusHandle`].
    pub fn focus(&mut self, handle: &FocusHandle) {
        if !self.focus_enabled || self.focus == Some(handle.id) {
            return;
        }

        self.focus = Some(handle.id);
        self.clear_pending_keystrokes();
        self.refresh();
    }

    /// Remove focus from all elements within this context's window.
    pub fn blur(&mut self) {
        if !self.focus_enabled {
            return;
        }

        self.focus = None;
        self.refresh();
    }

    /// Blur the window and don't allow anything in it to be focused again.
    pub fn disable_focus(&mut self) {
        self.blur();
        self.focus_enabled = false;
    }

    /// Accessor for the text system.
    pub fn text_system(&self) -> &Arc<WindowTextSystem> {
        &self.text_system
    }

    /// The current text style. Which is composed of all the style refinements provided to `with_text_style`.
    pub fn text_style(&self) -> TextStyle {
        let mut style = TextStyle::default();
        for refinement in &self.text_style_stack {
            style.refine(refinement);
        }
        style
    }

    /// Check if the platform window is maximized
    /// On some platforms (namely Windows) this is different than the bounds being the size of the display
    pub fn is_maximized(&self) -> bool {
        self.platform_window.is_maximized()
    }

    /// request a certain window decoration (Wayland)
    pub fn request_decorations(&self, decorations: WindowDecorations) {
        self.platform_window.request_decorations(decorations);
    }

    /// Start a window resize operation (Wayland)
    pub fn start_window_resize(&self, edge: ResizeEdge) {
        self.platform_window.start_window_resize(edge);
    }

    /// Return the `WindowBounds` to indicate that how a window should be opened
    /// after it has been closed
    pub fn window_bounds(&self) -> WindowBounds {
        self.platform_window.window_bounds()
    }

    /// Return the `WindowBounds` excluding insets (Wayland and X11)
    pub fn inner_window_bounds(&self) -> WindowBounds {
        self.platform_window.inner_window_bounds()
    }

    /// Dispatch the given action on the currently focused element.
    pub fn dispatch_action(&mut self, action: Box<dyn Action>, cx: &mut App) {
        let focus_handle = self.focused(cx);

        let window = self.handle;
        cx.defer(move |cx| {
            window
                .update(cx, |_, window, cx| {
                    let node_id = focus_handle
                        .and_then(|handle| {
                            window
                                .rendered_frame
                                .dispatch_tree
                                .focusable_node_id(handle.id)
                        })
                        .unwrap_or_else(|| window.rendered_frame.dispatch_tree.root_node_id());

                    window.dispatch_action_on_node(node_id, action.as_ref(), cx);
                })
                .log_err();
        })
    }

    pub(crate) fn dispatch_keystroke_observers(
        &mut self,
        event: &dyn Any,
        action: Option<Box<dyn Action>>,
        context_stack: Vec<KeyContext>,
        cx: &mut App,
    ) {
        let Some(key_down_event) = event.downcast_ref::<KeyDownEvent>() else {
            return;
        };

        cx.keystroke_observers.clone().retain(&(), move |callback| {
            (callback)(
                &KeystrokeEvent {
                    keystroke: key_down_event.keystroke.clone(),
                    action: action.as_ref().map(|action| action.boxed_clone()),
                    context_stack: context_stack.clone(),
                },
                self,
                cx,
            )
        });
    }

    /// Schedules the given function to be run at the end of the current effect cycle, allowing entities
    /// that are currently on the stack to be returned to the app.
    pub fn defer(&self, cx: &mut App, f: impl FnOnce(&mut Window, &mut App) + 'static) {
        let handle = self.handle;
        cx.defer(move |cx| {
            handle.update(cx, |_, window, cx| f(window, cx)).ok();
        });
    }

    /// Subscribe to events emitted by a entity.
    /// The entity to which you're subscribing must implement the [`EventEmitter`] trait.
    /// The callback will be invoked a handle to the emitting entity, the event, and a window context for the current window.
    pub fn observe<T: 'static>(
        &mut self,
        observed: &Entity<T>,
        cx: &mut App,
        mut on_notify: impl FnMut(Entity<T>, &mut Window, &mut App) + 'static,
    ) -> Subscription {
        let entity_id = observed.entity_id();
        let observed = observed.downgrade();
        let window_handle = self.handle;
        cx.new_observer(
            entity_id,
            Box::new(move |cx| {
                window_handle
                    .update(cx, |_, window, cx| {
                        if let Some(handle) = observed.upgrade() {
                            on_notify(handle, window, cx);
                            true
                        } else {
                            false
                        }
                    })
                    .unwrap_or(false)
            }),
        )
    }

    /// Subscribe to events emitted by a entity.
    /// The entity to which you're subscribing must implement the [`EventEmitter`] trait.
    /// The callback will be invoked a handle to the emitting entity, the event, and a window context for the current window.
    pub fn subscribe<Emitter, Evt>(
        &mut self,
        entity: &Entity<Emitter>,
        cx: &mut App,
        mut on_event: impl FnMut(Entity<Emitter>, &Evt, &mut Window, &mut App) + 'static,
    ) -> Subscription
    where
        Emitter: EventEmitter<Evt>,
        Evt: 'static,
    {
        let entity_id = entity.entity_id();
        let handle = entity.downgrade();
        let window_handle = self.handle;
        cx.new_subscription(
            entity_id,
            (
                TypeId::of::<Evt>(),
                Box::new(move |event, cx| {
                    window_handle
                        .update(cx, |_, window, cx| {
                            if let Some(entity) = handle.upgrade() {
                                let event = event.downcast_ref().expect("invalid event type");
                                on_event(entity, event, window, cx);
                                true
                            } else {
                                false
                            }
                        })
                        .unwrap_or(false)
                }),
            ),
        )
    }

    /// Register a callback to be invoked when the given `Entity` is released.
    pub fn observe_release<T>(
        &self,
        entity: &Entity<T>,
        cx: &mut App,
        mut on_release: impl FnOnce(&mut T, &mut Window, &mut App) + 'static,
    ) -> Subscription
    where
        T: 'static,
    {
        let entity_id = entity.entity_id();
        let window_handle = self.handle;
        let (subscription, activate) = cx.release_listeners.insert(
            entity_id,
            Box::new(move |entity, cx| {
                let entity = entity.downcast_mut().expect("invalid entity type");
                let _ = window_handle.update(cx, |_, window, cx| on_release(entity, window, cx));
            }),
        );
        activate();
        subscription
    }

    /// Creates an [`AsyncWindowContext`], which has a static lifetime and can be held across
    /// await points in async code.
    pub fn to_async(&self, cx: &App) -> AsyncWindowContext {
        AsyncWindowContext::new_context(cx.to_async(), self.handle)
    }

    /// Schedule the given closure to be run directly after the current frame is rendered.
    pub fn on_next_frame(&self, callback: impl FnOnce(&mut Window, &mut App) + 'static) {
        RefCell::borrow_mut(&self.next_frame_callbacks).push(Box::new(callback));
    }

    /// Schedule a frame to be drawn on the next animation frame.
    ///
    /// This is useful for elements that need to animate continuously, such as a video player or an animated GIF.
    /// It will cause the window to redraw on the next frame, even if no other changes have occurred.
    ///
    /// If called from within a view, it will notify that view on the next frame. Otherwise, it will refresh the entire window.
    pub fn request_animation_frame(&self) {
        let entity = self.current_view();
        self.on_next_frame(move |_, cx| cx.notify(entity));
    }

    /// Spawn the future returned by the given closure on the application thread pool.
    /// The closure is provided a handle to the current window and an `AsyncWindowContext` for
    /// use within your future.
    #[track_caller]
    pub fn spawn<AsyncFn, R>(&self, cx: &App, f: AsyncFn) -> Task<R>
    where
        R: 'static,
        AsyncFn: AsyncFnOnce(&mut AsyncWindowContext) -> R + 'static,
    {
        let handle = self.handle;
        cx.spawn(async move |app| {
            let mut async_window_cx = AsyncWindowContext::new_context(app.clone(), handle);
            f(&mut async_window_cx).await
        })
    }

    fn bounds_changed(&mut self, cx: &mut App) {
        self.scale_factor = self.platform_window.scale_factor();
        self.viewport_size = self.platform_window.content_size();
        self.display_id = self.platform_window.display().map(|display| display.id());

        self.refresh();

        self.bounds_observers
            .clone()
            .retain(&(), |callback| callback(self, cx));
    }

    /// Returns the bounds of the current window in the global coordinate space, which could span across multiple displays.
    pub fn bounds(&self) -> Bounds<Pixels> {
        self.platform_window.bounds()
    }

    /// Set the content size of the window.
    pub fn resize(&mut self, size: Size<Pixels>) {
        self.platform_window.resize(size);
    }

    /// Returns whether or not the window is currently fullscreen
    pub fn is_fullscreen(&self) -> bool {
        self.platform_window.is_fullscreen()
    }

    pub(crate) fn appearance_changed(&mut self, cx: &mut App) {
        self.appearance = self.platform_window.appearance();

        self.appearance_observers
            .clone()
            .retain(&(), |callback| callback(self, cx));
    }

    /// Returns the appearance of the current window.
    pub fn appearance(&self) -> WindowAppearance {
        self.appearance
    }

    /// Returns the size of the drawable area within the window.
    pub fn viewport_size(&self) -> Size<Pixels> {
        self.viewport_size
    }

    /// Returns whether this window is focused by the operating system (receiving key events).
    pub fn is_window_active(&self) -> bool {
        self.active.get()
    }

    /// Returns whether this window is considered to be the window
    /// that currently owns the mouse cursor.
    /// On mac, this is equivalent to `is_window_active`.
    pub fn is_window_hovered(&self) -> bool {
        self.is_window_active()
    }

    /// Toggle zoom on the window.
    pub fn zoom_window(&self) {
        self.platform_window.zoom();
    }

    /// Opens the native title bar context menu, useful when implementing client side decorations (Wayland and X11)
    pub fn show_window_menu(&self, position: Point<Pixels>) {
        self.platform_window.show_window_menu(position)
    }

    /// Tells the compositor to take control of window movement (Wayland and X11)
    ///
    /// Events may not be received during a move operation.
    pub fn start_window_move(&self) {
        self.platform_window.start_window_move()
    }

    /// When using client side decorations, set this to the width of the invisible decorations (Wayland and X11)
    pub fn set_client_inset(&mut self, inset: Pixels) {
        self.client_inset = Some(inset);
        self.platform_window.set_client_inset(inset);
    }

    /// Returns the client_inset value by [`Self::set_client_inset`].
    pub fn client_inset(&self) -> Option<Pixels> {
        self.client_inset
    }

    /// Returns whether the title bar window controls need to be rendered by the application (Wayland and X11)
    pub fn window_decorations(&self) -> Decorations {
        self.platform_window.window_decorations()
    }

    /// Returns which window controls are currently visible (Wayland)
    pub fn window_controls(&self) -> WindowControls {
        self.platform_window.window_controls()
    }

    /// Updates the window's title at the platform level.
    pub fn set_window_title(&mut self, title: &str) {
        self.platform_window.set_title(title);
    }

    /// Sets the application identifier.
    pub fn set_app_id(&mut self, app_id: &str) {
        self.platform_window.set_app_id(app_id);
    }

    /// Sets the window background appearance.
    pub fn set_background_appearance(&self, background_appearance: WindowBackgroundAppearance) {
        self.platform_window
            .set_background_appearance(background_appearance);
    }

    /// Mark the window as dirty at the platform level.
    pub fn set_window_edited(&mut self, edited: bool) {
        self.platform_window.set_edited(edited);
    }

    /// Determine the display on which the window is visible.
    pub fn display(&self, cx: &App) -> Option<Rc<dyn PlatformDisplay>> {
        cx.platform
            .displays()
            .into_iter()
            .find(|display| Some(display.id()) == self.display_id)
    }

    /// Show the platform character palette.
    pub fn show_character_palette(&self) {
        self.platform_window.show_character_palette();
    }

    /// The scale factor of the display associated with the window. For example, it could
    /// return 2.0 for a "retina" display, indicating that each logical pixel should actually
    /// be rendered as two pixels on screen.
    pub fn scale_factor(&self) -> f32 {
        self.scale_factor
    }

    /// The size of an em for the base font of the application. Adjusting this value allows the
    /// UI to scale, just like zooming a web page.
    pub fn rem_size(&self) -> Pixels {
        self.rem_size_override_stack
            .last()
            .copied()
            .unwrap_or(self.rem_size)
    }

    /// Sets the size of an em for the base font of the application. Adjusting this value allows the
    /// UI to scale, just like zooming a web page.
    pub fn set_rem_size(&mut self, rem_size: impl Into<Pixels>) {
        self.rem_size = rem_size.into();
    }

    /// Acquire a globally unique identifier for the given ElementId.
    /// Only valid for the duration of the provided closure.
    pub fn with_global_id<R>(
        &mut self,
        element_id: ElementId,
        f: impl FnOnce(&GlobalElementId, &mut Self) -> R,
    ) -> R {
        self.element_id_stack.push(element_id);
        let global_id = GlobalElementId(self.element_id_stack.clone());
        let result = f(&global_id, self);
        self.element_id_stack.pop();
        result
    }

    /// Executes the provided function with the specified rem size.
    ///
    /// This method must only be called as part of element drawing.
    pub fn with_rem_size<F, R>(&mut self, rem_size: Option<impl Into<Pixels>>, f: F) -> R
    where
        F: FnOnce(&mut Self) -> R,
    {
        self.invalidator.debug_assert_paint_or_prepaint();

        if let Some(rem_size) = rem_size {
            self.rem_size_override_stack.push(rem_size.into());
            let result = f(self);
            self.rem_size_override_stack.pop();
            result
        } else {
            f(self)
        }
    }

    /// The line height associated with the current text style.
    pub fn line_height(&self) -> Pixels {
        self.text_style().line_height_in_pixels(self.rem_size())
    }

    /// Call to prevent the default action of an event. Currently only used to prevent
    /// parent elements from becoming focused on mouse down.
    pub fn prevent_default(&mut self) {
        self.default_prevented = true;
    }

    /// Obtain whether default has been prevented for the event currently being dispatched.
    pub fn default_prevented(&self) -> bool {
        self.default_prevented
    }

    /// Determine whether the given action is available along the dispatch path to the currently focused element.
    pub fn is_action_available(&self, action: &dyn Action, cx: &mut App) -> bool {
        let target = self
            .focused(cx)
            .and_then(|focused_handle| {
                self.rendered_frame
                    .dispatch_tree
                    .focusable_node_id(focused_handle.id)
            })
            .unwrap_or_else(|| self.rendered_frame.dispatch_tree.root_node_id());
        self.rendered_frame
            .dispatch_tree
            .is_action_available(action, target)
    }

    /// The position of the mouse relative to the window.
    pub fn mouse_position(&self) -> Point<Pixels> {
        self.mouse_position
    }

    /// The current state of the keyboard's modifiers
    pub fn modifiers(&self) -> Modifiers {
        self.modifiers
    }

    fn complete_frame(&self) {
        self.platform_window.completed_frame();
    }

    /// Produces a new frame and assigns it to `rendered_frame`. To actually show
    /// the contents of the new [Scene], use [present].
    #[profiling::function]
    pub fn draw(&mut self, cx: &mut App) {
        self.invalidate_entities();
        cx.entities.clear_accessed();
        debug_assert!(self.rendered_entity_stack.is_empty());
        self.invalidator.set_dirty(false);
        self.requested_autoscroll = None;

        // Restore the previously-used input handler.
        if let Some(input_handler) = self.platform_window.take_input_handler() {
            self.rendered_frame.input_handlers.push(Some(input_handler));
        }
        self.draw_roots(cx);
        self.dirty_views.clear();
        self.next_frame.window_active = self.active.get();

        // Register requested input handler with the platform window.
        if let Some(input_handler) = self.next_frame.input_handlers.pop() {
            self.platform_window
                .set_input_handler(input_handler.unwrap());
        }

        self.layout_engine.as_mut().unwrap().clear();
        self.text_system().finish_frame();
        self.next_frame.finish(&mut self.rendered_frame);
        ELEMENT_ARENA.with_borrow_mut(|element_arena| {
            let percentage = (element_arena.len() as f32 / element_arena.capacity() as f32) * 100.;
            if percentage >= 80. {
                log::warn!("elevated element arena occupation: {}.", percentage);
            }
            element_arena.clear();
        });

        self.invalidator.set_phase(DrawPhase::Focus);
        let previous_focus_path = self.rendered_frame.focus_path();
        let previous_window_active = self.rendered_frame.window_active;
        mem::swap(&mut self.rendered_frame, &mut self.next_frame);
        self.next_frame.clear();
        let current_focus_path = self.rendered_frame.focus_path();
        let current_window_active = self.rendered_frame.window_active;

        if previous_focus_path != current_focus_path
            || previous_window_active != current_window_active
        {
            if !previous_focus_path.is_empty() && current_focus_path.is_empty() {
                self.focus_lost_listeners
                    .clone()
                    .retain(&(), |listener| listener(self, cx));
            }

            let event = WindowFocusEvent {
                previous_focus_path: if previous_window_active {
                    previous_focus_path
                } else {
                    Default::default()
                },
                current_focus_path: if current_window_active {
                    current_focus_path
                } else {
                    Default::default()
                },
            };
            self.focus_listeners
                .clone()
                .retain(&(), |listener| listener(&event, self, cx));
        }

        debug_assert!(self.rendered_entity_stack.is_empty());
        self.record_entities_accessed(cx);
        self.reset_cursor_style(cx);
        self.refreshing = false;
        self.invalidator.set_phase(DrawPhase::None);
        self.needs_present.set(true);
    }

    fn record_entities_accessed(&mut self, cx: &mut App) {
        let mut entities_ref = cx.entities.accessed_entities.borrow_mut();
        let mut entities = mem::take(entities_ref.deref_mut());
        drop(entities_ref);
        let handle = self.handle;
        cx.record_entities_accessed(
            handle,
            // Try moving window invalidator into the Window
            self.invalidator.clone(),
            &entities,
        );
        let mut entities_ref = cx.entities.accessed_entities.borrow_mut();
        mem::swap(&mut entities, entities_ref.deref_mut());
    }

    fn invalidate_entities(&mut self) {
        let mut views = self.invalidator.take_views();
        for entity in views.drain() {
            self.mark_view_dirty(entity);
        }
        self.invalidator.replace_views(views);
    }

    #[profiling::function]
    fn present(&self) {
        self.platform_window.draw(&self.rendered_frame.scene);
        self.needs_present.set(false);
        profiling::finish_frame!();
    }

    fn draw_roots(&mut self, cx: &mut App) {
        self.invalidator.set_phase(DrawPhase::Prepaint);
        self.tooltip_bounds.take();

        let _inspector_width: Pixels = rems(30.0).to_pixels(self.rem_size());
        let root_size = self.viewport_size;

        // Layout all root elements.
        let mut root_element = self.root.as_ref().unwrap().clone().into_any();
        root_element.prepaint_as_root(Point::default(), root_size.into(), self, cx);

        let mut sorted_deferred_draws =
            (0..self.next_frame.deferred_draws.len()).collect::<SmallVec<[_; 8]>>();
        sorted_deferred_draws.sort_by_key(|ix| self.next_frame.deferred_draws[*ix].priority);
        self.prepaint_deferred_draws(&sorted_deferred_draws, cx);

        let mut prompt_element = None;
        let mut active_drag_element = None;
        let mut tooltip_element = None;
        if let Some(prompt) = self.prompt.take() {
            let mut element = prompt.view.any_view().into_any();
            element.prepaint_as_root(Point::default(), root_size.into(), self, cx);
            prompt_element = Some(element);
            self.prompt = Some(prompt);
        } else if let Some(active_drag) = cx.active_drag.take() {
            let mut element = active_drag.view.clone().into_any();
            let offset = self.mouse_position() - active_drag.cursor_offset;
            element.prepaint_as_root(offset, AvailableSpace::min_size(), self, cx);
            active_drag_element = Some(element);
            cx.active_drag = Some(active_drag);
        } else {
            tooltip_element = self.prepaint_tooltip(cx);
        }

        self.mouse_hit_test = self.next_frame.hit_test(self.mouse_position);

        // Now actually paint the elements.
        self.invalidator.set_phase(DrawPhase::Paint);
        root_element.paint(self, cx);

        self.paint_deferred_draws(&sorted_deferred_draws, cx);

        if let Some(mut prompt_element) = prompt_element {
            prompt_element.paint(self, cx);
        } else if let Some(mut drag_element) = active_drag_element {
            drag_element.paint(self, cx);
        } else if let Some(mut tooltip_element) = tooltip_element {
            tooltip_element.paint(self, cx);
        }
    }

    fn prepaint_tooltip(&mut self, cx: &mut App) -> Option<AnyElement> {
        // Use indexing instead of iteration to avoid borrowing self for the duration of the loop.
        for tooltip_request_index in (0..self.next_frame.tooltip_requests.len()).rev() {
            let Some(Some(tooltip_request)) = self
                .next_frame
                .tooltip_requests
                .get(tooltip_request_index)
                .cloned()
            else {
                log::error!("Unexpectedly absent TooltipRequest");
                continue;
            };
            let mut element = tooltip_request.tooltip.view.clone().into_any();
            let mouse_position = tooltip_request.tooltip.mouse_position;
            let tooltip_size = element.layout_as_root(AvailableSpace::min_size(), self, cx);

            let mut tooltip_bounds =
                Bounds::new(mouse_position + point(px(1.), px(1.)), tooltip_size);
            let window_bounds = Bounds {
                origin: Point::default(),
                size: self.viewport_size(),
            };

            if tooltip_bounds.right() > window_bounds.right() {
                let new_x = mouse_position.x - tooltip_bounds.size.width - px(1.);
                if new_x >= Pixels::ZERO {
                    tooltip_bounds.origin.x = new_x;
                } else {
                    tooltip_bounds.origin.x = cmp::max(
                        Pixels::ZERO,
                        tooltip_bounds.origin.x - tooltip_bounds.right() - window_bounds.right(),
                    );
                }
            }

            if tooltip_bounds.bottom() > window_bounds.bottom() {
                let new_y = mouse_position.y - tooltip_bounds.size.height - px(1.);
                if new_y >= Pixels::ZERO {
                    tooltip_bounds.origin.y = new_y;
                } else {
                    tooltip_bounds.origin.y = cmp::max(
                        Pixels::ZERO,
                        tooltip_bounds.origin.y - tooltip_bounds.bottom() - window_bounds.bottom(),
                    );
                }
            }

            // It's possible for an element to have an active tooltip while not being painted (e.g.
            // via the `visible_on_hover` method). Since mouse listeners are not active in this
            // case, instead update the tooltip's visibility here.
            let is_visible =
                (tooltip_request.tooltip.check_visible_and_update)(tooltip_bounds, self, cx);
            if !is_visible {
                continue;
            }

            self.with_absolute_element_offset(tooltip_bounds.origin, |window| {
                element.prepaint(window, cx)
            });

            self.tooltip_bounds = Some(TooltipBounds {
                id: tooltip_request.id,
                bounds: tooltip_bounds,
            });
            return Some(element);
        }
        None
    }

    fn prepaint_deferred_draws(&mut self, deferred_draw_indices: &[usize], cx: &mut App) {
        assert_eq!(self.element_id_stack.len(), 0);

        let mut deferred_draws = mem::take(&mut self.next_frame.deferred_draws);
        for deferred_draw_ix in deferred_draw_indices {
            let deferred_draw = &mut deferred_draws[*deferred_draw_ix];
            self.element_id_stack
                .clone_from(&deferred_draw.element_id_stack);
            self.text_style_stack
                .clone_from(&deferred_draw.text_style_stack);
            self.next_frame
                .dispatch_tree
                .set_active_node(deferred_draw.parent_node);

            let prepaint_start = self.prepaint_index();
            if let Some(element) = deferred_draw.element.as_mut() {
                self.with_rendered_view(deferred_draw.current_view, |window| {
                    window.with_absolute_element_offset(deferred_draw.absolute_offset, |window| {
                        element.prepaint(window, cx)
                    });
                })
            } else {
                self.reuse_prepaint(deferred_draw.prepaint_range.clone());
            }
            let prepaint_end = self.prepaint_index();
            deferred_draw.prepaint_range = prepaint_start..prepaint_end;
        }
        assert_eq!(
            self.next_frame.deferred_draws.len(),
            0,
            "cannot call defer_draw during deferred drawing"
        );
        self.next_frame.deferred_draws = deferred_draws;
        self.element_id_stack.clear();
        self.text_style_stack.clear();
    }

    fn paint_deferred_draws(&mut self, deferred_draw_indices: &[usize], cx: &mut App) {
        assert_eq!(self.element_id_stack.len(), 0);

        let mut deferred_draws = mem::take(&mut self.next_frame.deferred_draws);
        for deferred_draw_ix in deferred_draw_indices {
            let mut deferred_draw = &mut deferred_draws[*deferred_draw_ix];
            self.element_id_stack
                .clone_from(&deferred_draw.element_id_stack);
            self.next_frame
                .dispatch_tree
                .set_active_node(deferred_draw.parent_node);

            let paint_start = self.paint_index();
            if let Some(element) = deferred_draw.element.as_mut() {
                self.with_rendered_view(deferred_draw.current_view, |window| {
                    element.paint(window, cx);
                })
            } else {
                self.reuse_paint(deferred_draw.paint_range.clone());
            }
            let paint_end = self.paint_index();
            deferred_draw.paint_range = paint_start..paint_end;
        }
        self.next_frame.deferred_draws = deferred_draws;
        self.element_id_stack.clear();
    }

    pub(crate) fn prepaint_index(&self) -> PrepaintStateIndex {
        PrepaintStateIndex {
            hitboxes_index: self.next_frame.hitboxes.len(),
            tooltips_index: self.next_frame.tooltip_requests.len(),
            deferred_draws_index: self.next_frame.deferred_draws.len(),
            dispatch_tree_index: self.next_frame.dispatch_tree.len(),
            accessed_element_states_index: self.next_frame.accessed_element_states.len(),
            line_layout_index: self.text_system.layout_index(),
        }
    }

    pub(crate) fn reuse_prepaint(&mut self, range: Range<PrepaintStateIndex>) {
        self.next_frame.hitboxes.extend(
            self.rendered_frame.hitboxes[range.start.hitboxes_index..range.end.hitboxes_index]
                .iter()
                .cloned(),
        );
        self.next_frame.tooltip_requests.extend(
            self.rendered_frame.tooltip_requests
                [range.start.tooltips_index..range.end.tooltips_index]
                .iter_mut()
                .map(|request| request.take()),
        );
        self.next_frame.accessed_element_states.extend(
            self.rendered_frame.accessed_element_states[range.start.accessed_element_states_index
                ..range.end.accessed_element_states_index]
                .iter()
                .map(|(id, type_id)| (GlobalElementId(id.0.clone()), *type_id)),
        );
        self.text_system
            .reuse_layouts(range.start.line_layout_index..range.end.line_layout_index);

        let reused_subtree = self.next_frame.dispatch_tree.reuse_subtree(
            range.start.dispatch_tree_index..range.end.dispatch_tree_index,
            &mut self.rendered_frame.dispatch_tree,
            self.focus,
        );

        if reused_subtree.contains_focus() {
            self.next_frame.focus = self.focus;
        }

        self.next_frame.deferred_draws.extend(
            self.rendered_frame.deferred_draws
                [range.start.deferred_draws_index..range.end.deferred_draws_index]
                .iter()
                .map(|deferred_draw| DeferredDraw {
                    current_view: deferred_draw.current_view,
                    parent_node: reused_subtree.refresh_node_id(deferred_draw.parent_node),
                    element_id_stack: deferred_draw.element_id_stack.clone(),
                    text_style_stack: deferred_draw.text_style_stack.clone(),
                    priority: deferred_draw.priority,
                    element: None,
                    absolute_offset: deferred_draw.absolute_offset,
                    prepaint_range: deferred_draw.prepaint_range.clone(),
                    paint_range: deferred_draw.paint_range.clone(),
                }),
        );
    }

    pub(crate) fn paint_index(&self) -> PaintIndex {
        PaintIndex {
            scene_index: self.next_frame.scene.len(),
            mouse_listeners_index: self.next_frame.mouse_listeners.len(),
            input_handlers_index: self.next_frame.input_handlers.len(),
            cursor_styles_index: self.next_frame.cursor_styles.len(),
            accessed_element_states_index: self.next_frame.accessed_element_states.len(),
            line_layout_index: self.text_system.layout_index(),
        }
    }

    pub(crate) fn reuse_paint(&mut self, range: Range<PaintIndex>) {
        self.next_frame.cursor_styles.extend(
            self.rendered_frame.cursor_styles
                [range.start.cursor_styles_index..range.end.cursor_styles_index]
                .iter()
                .cloned(),
        );
        self.next_frame.input_handlers.extend(
            self.rendered_frame.input_handlers
                [range.start.input_handlers_index..range.end.input_handlers_index]
                .iter_mut()
                .map(|handler| handler.take()),
        );
        self.next_frame.mouse_listeners.extend(
            self.rendered_frame.mouse_listeners
                [range.start.mouse_listeners_index..range.end.mouse_listeners_index]
                .iter_mut()
                .map(|listener| listener.take()),
        );
        self.next_frame.accessed_element_states.extend(
            self.rendered_frame.accessed_element_states[range.start.accessed_element_states_index
                ..range.end.accessed_element_states_index]
                .iter()
                .map(|(id, type_id)| (GlobalElementId(id.0.clone()), *type_id)),
        );

        self.text_system
            .reuse_layouts(range.start.line_layout_index..range.end.line_layout_index);
        self.next_frame.scene.replay(
            range.start.scene_index..range.end.scene_index,
            &self.rendered_frame.scene,
        );
    }

    /// Push a text style onto the stack, and call a function with that style active.
    /// Use [`Window::text_style`] to get the current, combined text style. This method
    /// should only be called as part of element drawing.
    pub fn with_text_style<F, R>(&mut self, style: Option<TextStyleRefinement>, f: F) -> R
    where
        F: FnOnce(&mut Self) -> R,
    {
        self.invalidator.debug_assert_paint_or_prepaint();
        if let Some(style) = style {
            self.text_style_stack.push(style);
            let result = f(self);
            self.text_style_stack.pop();
            result
        } else {
            f(self)
        }
    }

    /// Updates the cursor style at the platform level. This method should only be called
    /// during the prepaint phase of element drawing.
    pub fn set_cursor_style(&mut self, style: CursorStyle, hitbox: &Hitbox) {
        self.invalidator.debug_assert_paint();
        self.next_frame.cursor_styles.push(CursorStyleRequest {
            hitbox_id: hitbox.id,
            style,
        });
    }

    /// Updates the cursor style for the entire window at the platform level. A cursor
    /// style using this method will have precedence over any cursor style set using
    /// `set_cursor_style`. This method should only be called during the prepaint
    /// phase of element drawing.
    pub fn set_window_cursor_style(&mut self, style: CursorStyle) {
        self.invalidator.debug_assert_paint();
        self.next_frame.window_cursor_style = Some(style);
    }

    /// Sets a tooltip to be rendered for the upcoming frame. This method should only be called
    /// during the paint phase of element drawing.
    pub fn set_tooltip(&mut self, tooltip: AnyTooltip) -> TooltipId {
        self.invalidator.debug_assert_prepaint();
        let id = TooltipId(post_inc(&mut self.next_tooltip_id.0));
        self.next_frame
            .tooltip_requests
            .push(Some(TooltipRequest { id, tooltip }));
        id
    }

    /// Invoke the given function with the given content mask after intersecting it
    /// with the current mask. This method should only be called during element drawing.
    pub fn with_content_mask<R>(
        &mut self,
        mask: Option<ContentMask<Pixels>>,
        f: impl FnOnce(&mut Self) -> R,
    ) -> R {
        self.invalidator.debug_assert_paint_or_prepaint();
        if let Some(mask) = mask {
            let mask = mask.intersect(&self.content_mask());
            self.content_mask_stack.push(mask);
            let result = f(self);
            self.content_mask_stack.pop();
            result
        } else {
            f(self)
        }
    }

    /// Updates the global element offset relative to the current offset. This is used to implement
    /// scrolling. This method should only be called during the prepaint phase of element drawing.
    pub fn with_element_offset<R>(
        &mut self,
        offset: Point<Pixels>,
        f: impl FnOnce(&mut Self) -> R,
    ) -> R {
        self.invalidator.debug_assert_prepaint();

        if offset.is_zero() {
            return f(self);
        };

        let abs_offset = self.element_offset() + offset;
        self.with_absolute_element_offset(abs_offset, f)
    }

    /// Updates the global element offset based on the given offset. This is used to implement
    /// drag handles and other manual painting of elements. This method should only be called during
    /// the prepaint phase of element drawing.
    pub fn with_absolute_element_offset<R>(
        &mut self,
        offset: Point<Pixels>,
        f: impl FnOnce(&mut Self) -> R,
    ) -> R {
        self.invalidator.debug_assert_prepaint();
        self.element_offset_stack.push(offset);
        let result = f(self);
        self.element_offset_stack.pop();
        result
    }

    pub(crate) fn with_element_opacity<R>(
        &mut self,
        opacity: Option<f32>,
        f: impl FnOnce(&mut Self) -> R,
    ) -> R {
        if opacity.is_none() {
            return f(self);
        }

        self.invalidator.debug_assert_paint_or_prepaint();
        self.element_opacity = opacity;
        let result = f(self);
        self.element_opacity = None;
        result
    }

    /// Perform prepaint on child elements in a "retryable" manner, so that any side effects
    /// of prepaints can be discarded before prepainting again. This is used to support autoscroll
    /// where we need to prepaint children to detect the autoscroll bounds, then adjust the
    /// element offset and prepaint again. See [`List`] for an example. This method should only be
    /// called during the prepaint phase of element drawing.
    pub fn transact<T, U>(&mut self, f: impl FnOnce(&mut Self) -> Result<T, U>) -> Result<T, U> {
        self.invalidator.debug_assert_prepaint();
        let index = self.prepaint_index();
        let result = f(self);
        if result.is_err() {
            self.next_frame.hitboxes.truncate(index.hitboxes_index);
            self.next_frame
                .tooltip_requests
                .truncate(index.tooltips_index);
            self.next_frame
                .deferred_draws
                .truncate(index.deferred_draws_index);
            self.next_frame
                .dispatch_tree
                .truncate(index.dispatch_tree_index);
            self.next_frame
                .accessed_element_states
                .truncate(index.accessed_element_states_index);
            self.text_system.truncate_layouts(index.line_layout_index);
        }
        result
    }

    /// When you call this method during [`prepaint`], containing elements will attempt to
    /// scroll to cause the specified bounds to become visible. When they decide to autoscroll, they will call
    /// [`prepaint`] again with a new set of bounds. See [`List`] for an example of an element
    /// that supports this method being called on the elements it contains. This method should only be
    /// called during the prepaint phase of element drawing.
    pub fn request_autoscroll(&mut self, bounds: Bounds<Pixels>) {
        self.invalidator.debug_assert_prepaint();
        self.requested_autoscroll = Some(bounds);
    }

    /// This method can be called from a containing element such as [`List`] to support the autoscroll behavior
    /// described in [`request_autoscroll`].
    pub fn take_autoscroll(&mut self) -> Option<Bounds<Pixels>> {
        self.invalidator.debug_assert_prepaint();
        self.requested_autoscroll.take()
    }

    /// Asynchronously load an asset, if the asset hasn't finished loading this will return None.
    /// Your view will be re-drawn once the asset has finished loading.
    ///
    /// Note that the multiple calls to this method will only result in one `Asset::load` call at a
    /// time.
    pub fn use_asset<A: Asset>(&mut self, source: &A::Source, cx: &mut App) -> Option<A::Output> {
        let (task, is_first) = cx.fetch_asset::<A>(source);
        task.clone().now_or_never().or_else(|| {
            if is_first {
                let entity_id = self.current_view();
                self.spawn(cx, {
                    let task = task.clone();
                    async move |cx| {
                        task.await;

                        cx.on_next_frame(move |_, cx| {
                            cx.notify(entity_id);
                        });
                    }
                })
                .detach();
            }

            None
        })
    }

    /// Asynchronously load an asset, if the asset hasn't finished loading or doesn't exist this will return None.
    /// Your view will not be re-drawn once the asset has finished loading.
    ///
    /// Note that the multiple calls to this method will only result in one `Asset::load` call at a
    /// time.
    pub fn get_asset<A: Asset>(&mut self, source: &A::Source, cx: &mut App) -> Option<A::Output> {
        let (task, _) = cx.fetch_asset::<A>(source);
        task.clone().now_or_never()
    }
    /// Obtain the current element offset. This method should only be called during the
    /// prepaint phase of element drawing.
    pub fn element_offset(&self) -> Point<Pixels> {
        self.invalidator.debug_assert_prepaint();
        self.element_offset_stack
            .last()
            .copied()
            .unwrap_or_default()
    }

    /// Obtain the current element opacity. This method should only be called during the
    /// prepaint phase of element drawing.
    pub(crate) fn element_opacity(&self) -> f32 {
        self.invalidator.debug_assert_paint_or_prepaint();
        self.element_opacity.unwrap_or(1.0)
    }

    /// Obtain the current content mask. This method should only be called during element drawing.
    pub fn content_mask(&self) -> ContentMask<Pixels> {
        self.invalidator.debug_assert_paint_or_prepaint();
        self.content_mask_stack
            .last()
            .cloned()
            .unwrap_or_else(|| ContentMask {
                bounds: Bounds {
                    origin: Point::default(),
                    size: self.viewport_size,
                },
            })
    }

    /// Provide elements in the called function with a new namespace in which their identifiers must be unique.
    /// This can be used within a custom element to distinguish multiple sets of child elements.
    pub fn with_element_namespace<R>(
        &mut self,
        element_id: impl Into<ElementId>,
        f: impl FnOnce(&mut Self) -> R,
    ) -> R {
        self.element_id_stack.push(element_id.into());
        let result = f(self);
        self.element_id_stack.pop();
        result
    }

    /// Updates or initializes state for an element with the given id that lives across multiple
    /// frames. If an element with this ID existed in the rendered frame, its state will be passed
    /// to the given closure. The state returned by the closure will be stored so it can be referenced
    /// when drawing the next frame. This method should only be called as part of element drawing.
    pub fn with_element_state<S, R>(
        &mut self,
        global_id: &GlobalElementId,
        f: impl FnOnce(Option<S>, &mut Self) -> (R, S),
    ) -> R
    where
        S: 'static,
    {
        self.invalidator.debug_assert_paint_or_prepaint();

        let key = (GlobalElementId(global_id.0.clone()), TypeId::of::<S>());
        self.next_frame
            .accessed_element_states
            .push((GlobalElementId(key.0.clone()), TypeId::of::<S>()));

        if let Some(any) = self
            .next_frame
            .element_states
            .remove(&key)
            .or_else(|| self.rendered_frame.element_states.remove(&key))
        {
            let ElementStateBox { inner } = any;
            // Using the extra inner option to avoid needing to reallocate a new box.
            let mut state_box = inner
                .downcast::<Option<S>>()
                .map_err(|_| {
                    anyhow::anyhow!(
                        "invalid element state type for id, requested {:?}",
                        std::any::type_name::<S>(),
                    )
                })
                .unwrap();

            let state = state_box.take().expect(
                "reentrant call to with_element_state for the same state type and element id",
            );
            let (result, state) = f(Some(state), self);
            state_box.replace(state);
            self.next_frame
                .element_states
                .insert(key, ElementStateBox { inner: state_box });
            result
        } else {
            let (result, state) = f(None, self);
            self.next_frame.element_states.insert(
                key,
                ElementStateBox {
                    inner: Box::new(Some(state)),
                },
            );
            result
        }
    }

    /// A variant of `with_element_state` that allows the element's id to be optional. This is a convenience
    /// method for elements where the element id may or may not be assigned. Prefer using `with_element_state`
    /// when the element is guaranteed to have an id.
    ///
    /// The first option means 'no ID provided'
    /// The second option means 'not yet initialized'
    pub fn with_optional_element_state<S, R>(
        &mut self,
        global_id: Option<&GlobalElementId>,
        f: impl FnOnce(Option<Option<S>>, &mut Self) -> (R, Option<S>),
    ) -> R
    where
        S: 'static,
    {
        self.invalidator.debug_assert_paint_or_prepaint();

        if let Some(global_id) = global_id {
            self.with_element_state(global_id, |state, cx| {
                let (result, state) = f(Some(state), cx);
                let state =
                    state.expect("you must return some state when you pass some element id");
                (result, state)
            })
        } else {
            let (result, state) = f(None, self);
            debug_assert!(
                state.is_none(),
                "you must not return an element state when passing None for the global id"
            );
            result
        }
    }

    /// Defers the drawing of the given element, scheduling it to be painted on top of the currently-drawn tree
    /// at a later time. The `priority` parameter determines the drawing order relative to other deferred elements,
    /// with higher values being drawn on top.
    ///
    /// This method should only be called as part of the prepaint phase of element drawing.
    pub fn defer_draw(
        &mut self,
        element: AnyElement,
        absolute_offset: Point<Pixels>,
        priority: usize,
    ) {
        self.invalidator.debug_assert_prepaint();
        let parent_node = self.next_frame.dispatch_tree.active_node_id().unwrap();
        self.next_frame.deferred_draws.push(DeferredDraw {
            current_view: self.current_view(),
            parent_node,
            element_id_stack: self.element_id_stack.clone(),
            text_style_stack: self.text_style_stack.clone(),
            priority,
            element: Some(element),
            absolute_offset,
            prepaint_range: PrepaintStateIndex::default()..PrepaintStateIndex::default(),
            paint_range: PaintIndex::default()..PaintIndex::default(),
        });
    }

    /// Creates a new painting layer for the specified bounds. A "layer" is a batch
    /// of geometry that are non-overlapping and have the same draw order. This is typically used
    /// for performance reasons.
    ///
    /// This method should only be called as part of the paint phase of element drawing.
    pub fn paint_layer<R>(&mut self, bounds: Bounds<Pixels>, f: impl FnOnce(&mut Self) -> R) -> R {
        self.invalidator.debug_assert_paint();

        let scale_factor = self.scale_factor();
        let content_mask = self.content_mask();
        let clipped_bounds = bounds.intersect(&content_mask.bounds);
        if !clipped_bounds.is_empty() {
            self.next_frame
                .scene
                .push_layer(clipped_bounds.scale(scale_factor));
        }

        let result = f(self);

        if !clipped_bounds.is_empty() {
            self.next_frame.scene.pop_layer();
        }

        result
    }

    /// Paint one or more drop shadows into the scene for the next frame at the current z-index.
    ///
    /// This method should only be called as part of the paint phase of element drawing.
    pub fn paint_shadows(
        &mut self,
        bounds: Bounds<Pixels>,
        corner_radii: Corners<Pixels>,
        shadows: &[BoxShadow],
    ) {
        self.invalidator.debug_assert_paint();

        let scale_factor = self.scale_factor();
        let content_mask = self.content_mask();
        let opacity = self.element_opacity();
        for shadow in shadows {
            let shadow_bounds = (bounds + shadow.offset).dilate(shadow.spread_radius);
            self.next_frame.scene.insert_primitive(Shadow {
                order: 0,
                blur_radius: shadow.blur_radius.scale(scale_factor),
                bounds: shadow_bounds.scale(scale_factor),
                content_mask: content_mask.scale(scale_factor),
                corner_radii: corner_radii.scale(scale_factor),
                color: shadow.color.opacity(opacity),
            });
        }
    }

    /// Paint one or more quads into the scene for the next frame at the current stacking context.
    /// Quads are colored rectangular regions with an optional background, border, and corner radius.
    /// see [`fill`](crate::fill), [`outline`](crate::outline), and [`quad`](crate::quad) to construct this type.
    ///
    /// This method should only be called as part of the paint phase of element drawing.
    ///
    /// Note that the `quad.corner_radii` are allowed to exceed the bounds, creating sharp corners
    /// where the circular arcs meet. This will not display well when combined with dashed borders.
    /// Use `Corners::clamp_radii_for_quad_size` if the radii should fit within the bounds.
    pub fn paint_quad(&mut self, quad: PaintQuad) {
        self.invalidator.debug_assert_paint();

        let scale_factor = self.scale_factor();
        let content_mask = self.content_mask();
        let opacity = self.element_opacity();
        self.next_frame.scene.insert_primitive(Quad {
            order: 0,
            bounds: quad.bounds.scale(scale_factor),
            content_mask: content_mask.scale(scale_factor),
            background: quad.background.opacity(opacity),
            border_color: quad.border_color.opacity(opacity),
            corner_radii: quad.corner_radii.scale(scale_factor),
            border_widths: quad.border_widths.scale(scale_factor),
            border_style: quad.border_style,
        });
    }

    /// Paint the given `Path` into the scene for the next frame at the current z-index.
    ///
    /// This method should only be called as part of the paint phase of element drawing.
    pub fn paint_path(&mut self, mut path: Path<Pixels>, color: impl Into<Background>) {
        self.invalidator.debug_assert_paint();

        let scale_factor = self.scale_factor();
        let content_mask = self.content_mask();
        let opacity = self.element_opacity();
        path.content_mask = content_mask;
        let color: Background = color.into();
        path.color = color.opacity(opacity);
        self.next_frame
            .scene
            .insert_primitive(path.scale(scale_factor));
    }

    /// Paint an underline into the scene for the next frame at the current z-index.
    ///
    /// This method should only be called as part of the paint phase of element drawing.
    pub fn paint_underline(
        &mut self,
        origin: Point<Pixels>,
        width: Pixels,
        style: &UnderlineStyle,
    ) {
        self.invalidator.debug_assert_paint();

        let scale_factor = self.scale_factor();
        let height = if style.wavy {
            style.thickness * 3.
        } else {
            style.thickness
        };
        let bounds = Bounds {
            origin,
            size: size(width, height),
        };
        let content_mask = self.content_mask();
        let element_opacity = self.element_opacity();

        self.next_frame.scene.insert_primitive(Underline {
            order: 0,
            pad: 0,
            bounds: bounds.scale(scale_factor),
            content_mask: content_mask.scale(scale_factor),
            color: style.color.unwrap_or_default().opacity(element_opacity),
            thickness: style.thickness.scale(scale_factor),
            wavy: style.wavy,
        });
    }

    /// Paint a strikethrough into the scene for the next frame at the current z-index.
    ///
    /// This method should only be called as part of the paint phase of element drawing.
    pub fn paint_strikethrough(
        &mut self,
        origin: Point<Pixels>,
        width: Pixels,
        style: &StrikethroughStyle,
    ) {
        self.invalidator.debug_assert_paint();

        let scale_factor = self.scale_factor();
        let height = style.thickness;
        let bounds = Bounds {
            origin,
            size: size(width, height),
        };
        let content_mask = self.content_mask();
        let opacity = self.element_opacity();

        self.next_frame.scene.insert_primitive(Underline {
            order: 0,
            pad: 0,
            bounds: bounds.scale(scale_factor),
            content_mask: content_mask.scale(scale_factor),
            thickness: style.thickness.scale(scale_factor),
            color: style.color.unwrap_or_default().opacity(opacity),
            wavy: false,
        });
    }

    /// Paints a monochrome (non-emoji) glyph into the scene for the next frame at the current z-index.
    ///
    /// The y component of the origin is the baseline of the glyph.
    /// You should generally prefer to use the [`ShapedLine::paint`](crate::ShapedLine::paint) or
    /// [`WrappedLine::paint`](crate::WrappedLine::paint) methods in the [`TextSystem`](crate::TextSystem).
    /// This method is only useful if you need to paint a single glyph that has already been shaped.
    ///
    /// This method should only be called as part of the paint phase of element drawing.
    pub fn paint_glyph(
        &mut self,
        origin: Point<Pixels>,
        font_id: FontId,
        glyph_id: GlyphId,
        font_size: Pixels,
        color: Hsla,
    ) -> Result<()> {
        self.invalidator.debug_assert_paint();

        let element_opacity = self.element_opacity();
        let scale_factor = self.scale_factor();
        let glyph_origin = origin.scale(scale_factor);
        let subpixel_variant = Point {
            x: (glyph_origin.x.0.fract() * SUBPIXEL_VARIANTS as f32).floor() as u8,
            y: (glyph_origin.y.0.fract() * SUBPIXEL_VARIANTS as f32).floor() as u8,
        };
        let params = RenderGlyphParams {
            font_id,
            glyph_id,
            font_size,
            subpixel_variant,
            scale_factor,
            is_emoji: false,
        };

        let raster_bounds = self.text_system().raster_bounds(&params)?;
        if !raster_bounds.is_zero() {
            let tile = self
                .sprite_atlas
                .get_or_insert_with(&params.clone().into(), &mut || {
                    let (size, bytes) = self.text_system().rasterize_glyph(&params)?;
                    Ok(Some((size, Cow::Owned(bytes))))
                })?
                .expect("Callback above only errors or returns Some");
            let bounds = Bounds {
                origin: glyph_origin.map(|px| px.floor()) + raster_bounds.origin.map(Into::into),
                size: tile.bounds.size.map(Into::into),
            };
            let content_mask = self.content_mask().scale(scale_factor);
            self.next_frame.scene.insert_primitive(MonochromeSprite {
                order: 0,
                pad: 0,
                bounds,
                content_mask,
                color: color.opacity(element_opacity),
                tile,
                transformation: TransformationMatrix::unit(),
            });
        }
        Ok(())
    }

    /// Paints an emoji glyph into the scene for the next frame at the current z-index.
    ///
    /// The y component of the origin is the baseline of the glyph.
    /// You should generally prefer to use the [`ShapedLine::paint`](crate::ShapedLine::paint) or
    /// [`WrappedLine::paint`](crate::WrappedLine::paint) methods in the [`TextSystem`](crate::TextSystem).
    /// This method is only useful if you need to paint a single emoji that has already been shaped.
    ///
    /// This method should only be called as part of the paint phase of element drawing.
    pub fn paint_emoji(
        &mut self,
        origin: Point<Pixels>,
        font_id: FontId,
        glyph_id: GlyphId,
        font_size: Pixels,
    ) -> Result<()> {
        self.invalidator.debug_assert_paint();

        let scale_factor = self.scale_factor();
        let glyph_origin = origin.scale(scale_factor);
        let params = RenderGlyphParams {
            font_id,
            glyph_id,
            font_size,
            // We don't render emojis with subpixel variants.
            subpixel_variant: Default::default(),
            scale_factor,
            is_emoji: true,
        };

        let raster_bounds = self.text_system().raster_bounds(&params)?;
        if !raster_bounds.is_zero() {
            let tile = self
                .sprite_atlas
                .get_or_insert_with(&params.clone().into(), &mut || {
                    let (size, bytes) = self.text_system().rasterize_glyph(&params)?;
                    Ok(Some((size, Cow::Owned(bytes))))
                })?
                .expect("Callback above only errors or returns Some");

            let bounds = Bounds {
                origin: glyph_origin.map(|px| px.floor()) + raster_bounds.origin.map(Into::into),
                size: tile.bounds.size.map(Into::into),
            };
            let content_mask = self.content_mask().scale(scale_factor);
            let opacity = self.element_opacity();

            self.next_frame.scene.insert_primitive(PolychromeSprite {
                order: 0,
                pad: 0,
                grayscale: false,
                bounds,
                corner_radii: Default::default(),
                content_mask,
                tile,
                opacity,
            });
        }
        Ok(())
    }

    /// Paint a monochrome SVG into the scene for the next frame at the current stacking context.
    ///
    /// This method should only be called as part of the paint phase of element drawing.
    pub fn paint_svg(
        &mut self,
        bounds: Bounds<Pixels>,
        path: SharedString,
        transformation: TransformationMatrix,
        color: Hsla,
        cx: &App,
    ) -> Result<()> {
        self.invalidator.debug_assert_paint();

        let element_opacity = self.element_opacity();
        let scale_factor = self.scale_factor();
        let bounds = bounds.scale(scale_factor);
        let params = RenderSvgParams {
            path,
            size: bounds.size.map(|pixels| {
                DevicePixels::from((pixels.0 * SMOOTH_SVG_SCALE_FACTOR).ceil() as i32)
            }),
        };

        let Some(tile) =
            self.sprite_atlas
                .get_or_insert_with(&params.clone().into(), &mut || {
                    let Some(bytes) = cx.svg_renderer.render(&params)? else {
                        return Ok(None);
                    };
                    Ok(Some((params.size, Cow::Owned(bytes))))
                })?
        else {
            return Ok(());
        };
        let content_mask = self.content_mask().scale(scale_factor);

        self.next_frame.scene.insert_primitive(MonochromeSprite {
            order: 0,
            pad: 0,
            bounds: bounds
                .map_origin(|origin| origin.floor())
                .map_size(|size| size.ceil()),
            content_mask,
            color: color.opacity(element_opacity),
            tile,
            transformation,
        });

        Ok(())
    }

    /// Paint an image into the scene for the next frame at the current z-index.
    /// This method will panic if the frame_index is not valid
    ///
    /// This method should only be called as part of the paint phase of element drawing.
    pub fn paint_image(
        &mut self,
        bounds: Bounds<Pixels>,
        corner_radii: Corners<Pixels>,
        data: Arc<RenderImage>,
        frame_index: usize,
        grayscale: bool,
    ) -> Result<()> {
        self.invalidator.debug_assert_paint();

        let scale_factor = self.scale_factor();
        let bounds = bounds.scale(scale_factor);
        let params = RenderImageParams {
            image_id: data.id,
            frame_index,
        };

        let tile = self
            .sprite_atlas
            .get_or_insert_with(&params.clone().into(), &mut || {
                Ok(Some((
                    data.size(frame_index),
                    Cow::Borrowed(
                        data.as_bytes(frame_index)
                            .expect("It's the caller's job to pass a valid frame index"),
                    ),
                )))
            })?
            .expect("Callback above only returns Some");
        let content_mask = self.content_mask().scale(scale_factor);
        let corner_radii = corner_radii.scale(scale_factor);
        let opacity = self.element_opacity();

        self.next_frame.scene.insert_primitive(PolychromeSprite {
            order: 0,
            pad: 0,
            grayscale,
            bounds: bounds
                .map_origin(|origin| origin.floor())
                .map_size(|size| size.ceil()),
            content_mask,
            corner_radii,
            tile,
            opacity,
        });
        Ok(())
    }

    /// Paint a surface into the scene for the next frame at the current z-index.
    ///
    /// This method should only be called as part of the paint phase of element drawing.
    pub fn paint_surface(&mut self, bounds: Bounds<Pixels>, image_buffer: CVPixelBuffer) {
        use crate::PaintSurface;

        self.invalidator.debug_assert_paint();

        let scale_factor = self.scale_factor();
        let bounds = bounds.scale(scale_factor);
        let content_mask = self.content_mask().scale(scale_factor);
        self.next_frame.scene.insert_primitive(PaintSurface {
            order: 0,
            bounds,
            content_mask,
            image_buffer,
        });
    }

    /// Removes an image from the sprite atlas.
    pub fn drop_image(&mut self, data: Arc<RenderImage>) -> Result<()> {
        for frame_index in 0..data.frame_count() {
            let params = RenderImageParams {
                image_id: data.id,
                frame_index,
            };

            self.sprite_atlas.remove(&params.clone().into());
        }

        Ok(())
    }

    /// Add a node to the layout tree for the current frame. Takes the `Style` of the element for which
    /// layout is being requested, along with the layout ids of any children. This method is called during
    /// calls to the [`Element::request_layout`] trait method and enables any element to participate in layout.
    ///
    /// This method should only be called as part of the request_layout or prepaint phase of element drawing.
    #[must_use]
    pub fn request_layout(
        &mut self,
        style: Style,
        children: impl IntoIterator<Item = LayoutId>,
        cx: &mut App,
    ) -> LayoutId {
        self.invalidator.debug_assert_prepaint();

        cx.layout_id_buffer.clear();
        cx.layout_id_buffer.extend(children);
        let rem_size = self.rem_size();

        self.layout_engine
            .as_mut()
            .unwrap()
            .request_layout(style, rem_size, &cx.layout_id_buffer)
    }

    /// Add a node to the layout tree for the current frame. Instead of taking a `Style` and children,
    /// this variant takes a function that is invoked during layout so you can use arbitrary logic to
    /// determine the element's size. One place this is used internally is when measuring text.
    ///
    /// The given closure is invoked at layout time with the known dimensions and available space and
    /// returns a `Size`.
    ///
    /// This method should only be called as part of the request_layout or prepaint phase of element drawing.
    pub fn request_measured_layout<
        F: FnMut(Size<Option<Pixels>>, Size<AvailableSpace>, &mut Window, &mut App) -> Size<Pixels>
            + 'static,
    >(
        &mut self,
        style: Style,
        measure: F,
    ) -> LayoutId {
        self.invalidator.debug_assert_prepaint();

        let rem_size = self.rem_size();
        self.layout_engine
            .as_mut()
            .unwrap()
            .request_measured_layout(style, rem_size, measure)
    }

    /// Compute the layout for the given id within the given available space.
    /// This method is called for its side effect, typically by the framework prior to painting.
    /// After calling it, you can request the bounds of the given layout node id or any descendant.
    ///
    /// This method should only be called as part of the prepaint phase of element drawing.
    pub fn compute_layout(
        &mut self,
        layout_id: LayoutId,
        available_space: Size<AvailableSpace>,
        cx: &mut App,
    ) {
        self.invalidator.debug_assert_prepaint();

        let mut layout_engine = self.layout_engine.take().unwrap();
        layout_engine.compute_layout(layout_id, available_space, self, cx);
        self.layout_engine = Some(layout_engine);
    }

    /// Obtain the bounds computed for the given LayoutId relative to the window. This method will usually be invoked by
    /// GPUI itself automatically in order to pass your element its `Bounds` automatically.
    ///
    /// This method should only be called as part of element drawing.
    pub fn layout_bounds(&mut self, layout_id: LayoutId) -> Bounds<Pixels> {
        self.invalidator.debug_assert_prepaint();

        let mut bounds = self
            .layout_engine
            .as_mut()
            .unwrap()
            .layout_bounds(layout_id)
            .map(Into::into);
        bounds.origin += self.element_offset();
        bounds
    }

    /// This method should be called during `prepaint`. You can use
    /// the returned [Hitbox] during `paint` or in an event handler
    /// to determine whether the inserted hitbox was the topmost.
    ///
    /// This method should only be called as part of the prepaint phase of element drawing.
    pub fn insert_hitbox(&mut self, bounds: Bounds<Pixels>, behavior: HitboxBehavior) -> Hitbox {
        self.invalidator.debug_assert_prepaint();

        let content_mask = self.content_mask();
        let mut id = self.next_hitbox_id;
        self.next_hitbox_id = self.next_hitbox_id.next();
        let hitbox = Hitbox {
            id,
            bounds,
            content_mask,
            behavior,
        };
        self.next_frame.hitboxes.push(hitbox.clone());
        hitbox
    }

    /// Set a hitbox which will act as a control area of the platform window.
    ///
    /// This method should only be called as part of the paint phase of element drawing.
    pub fn insert_window_control_hitbox(&mut self, area: WindowControlArea, hitbox: Hitbox) {
        self.invalidator.debug_assert_paint();
        self.next_frame.window_control_hitboxes.push((area, hitbox));
    }

    /// Sets the key context for the current element. This context will be used to translate
    /// keybindings into actions.
    ///
    /// This method should only be called as part of the paint phase of element drawing.
    pub fn set_key_context(&mut self, context: KeyContext) {
        self.invalidator.debug_assert_paint();
        self.next_frame.dispatch_tree.set_key_context(context);
    }

    /// Sets the focus handle for the current element. This handle will be used to manage focus state
    /// and keyboard event dispatch for the element.
    ///
    /// This method should only be called as part of the prepaint phase of element drawing.
    pub fn set_focus_handle(&mut self, focus_handle: &FocusHandle, _: &App) {
        self.invalidator.debug_assert_prepaint();
        if focus_handle.is_focused(self) {
            self.next_frame.focus = Some(focus_handle.id);
        }
        self.next_frame.dispatch_tree.set_focus_id(focus_handle.id);
    }

    /// Sets the view id for the current element, which will be used to manage view caching.
    ///
    /// This method should only be called as part of element prepaint. We plan on removing this
    /// method eventually when we solve some issues that require us to construct editor elements
    /// directly instead of always using editors via views.
    pub fn set_view_id(&mut self, view_id: EntityId) {
        self.invalidator.debug_assert_prepaint();
        self.next_frame.dispatch_tree.set_view_id(view_id);
    }

    /// Get the entity ID for the currently rendering view
    pub fn current_view(&self) -> EntityId {
        self.invalidator.debug_assert_paint_or_prepaint();
        self.rendered_entity_stack.last().copied().unwrap()
    }

    pub(crate) fn with_rendered_view<R>(
        &mut self,
        id: EntityId,
        f: impl FnOnce(&mut Self) -> R,
    ) -> R {
        self.rendered_entity_stack.push(id);
        let result = f(self);
        self.rendered_entity_stack.pop();
        result
    }

    /// Executes the provided function with the specified image cache.
    pub fn with_image_cache<F, R>(&mut self, image_cache: Option<AnyImageCache>, f: F) -> R
    where
        F: FnOnce(&mut Self) -> R,
    {
        if let Some(image_cache) = image_cache {
            self.image_cache_stack.push(image_cache);
            let result = f(self);
            self.image_cache_stack.pop();
            result
        } else {
            f(self)
        }
    }

    /// Sets an input handler, such as [`ElementInputHandler`][element_input_handler], which interfaces with the
    /// platform to receive textual input with proper integration with concerns such
    /// as IME interactions. This handler will be active for the upcoming frame until the following frame is
    /// rendered.
    ///
    /// This method should only be called as part of the paint phase of element drawing.
    ///
    /// [element_input_handler]: crate::ElementInputHandler
    pub fn handle_input(
        &mut self,
        focus_handle: &FocusHandle,
        input_handler: impl InputHandler,
        cx: &App,
    ) {
        self.invalidator.debug_assert_paint();

        if focus_handle.is_focused(self) {
            let cx = self.to_async(cx);
            self.next_frame
                .input_handlers
                .push(Some(PlatformInputHandler::new(cx, Box::new(input_handler))));
        }
    }

    /// Register a mouse event listener on the window for the next frame. The type of event
    /// is determined by the first parameter of the given listener. When the next frame is rendered
    /// the listener will be cleared.
    ///
    /// This method should only be called as part of the paint phase of element drawing.
    pub fn on_mouse_event<Event: MouseEvent>(
        &mut self,
        mut handler: impl FnMut(&Event, DispatchPhase, &mut Window, &mut App) + 'static,
    ) {
        self.invalidator.debug_assert_paint();

        self.next_frame.mouse_listeners.push(Some(Box::new(
            move |event: &dyn Any, phase: DispatchPhase, window: &mut Window, cx: &mut App| {
                if let Some(event) = event.downcast_ref() {
                    handler(event, phase, window, cx)
                }
            },
        )));
    }

    /// Register a key event listener on the window for the next frame. The type of event
    /// is determined by the first parameter of the given listener. When the next frame is rendered
    /// the listener will be cleared.
    ///
    /// This is a fairly low-level method, so prefer using event handlers on elements unless you have
    /// a specific need to register a global listener.
    ///
    /// This method should only be called as part of the paint phase of element drawing.
    pub fn on_key_event<Event: KeyEvent>(
        &mut self,
        listener: impl Fn(&Event, DispatchPhase, &mut Window, &mut App) + 'static,
    ) {
        self.invalidator.debug_assert_paint();

        self.next_frame.dispatch_tree.on_key_event(Rc::new(
            move |event: &dyn Any, phase, window: &mut Window, cx: &mut App| {
                if let Some(event) = event.downcast_ref::<Event>() {
                    listener(event, phase, window, cx)
                }
            },
        ));
    }

    /// Register a modifiers changed event listener on the window for the next frame.
    ///
    /// This is a fairly low-level method, so prefer using event handlers on elements unless you have
    /// a specific need to register a global listener.
    ///
    /// This method should only be called as part of the paint phase of element drawing.
    pub fn on_modifiers_changed(
        &mut self,
        listener: impl Fn(&ModifiersChangedEvent, &mut Window, &mut App) + 'static,
    ) {
        self.invalidator.debug_assert_paint();

        self.next_frame.dispatch_tree.on_modifiers_changed(Rc::new(
            move |event: &ModifiersChangedEvent, window: &mut Window, cx: &mut App| {
                listener(event, window, cx)
            },
        ));
    }

    /// Register a listener to be called when the given focus handle or one of its descendants receives focus.
    /// This does not fire if the given focus handle - or one of its descendants - was previously focused.
    /// Returns a subscription and persists until the subscription is dropped.
    pub fn on_focus_in(
        &mut self,
        handle: &FocusHandle,
        cx: &mut App,
        mut listener: impl FnMut(&mut Window, &mut App) + 'static,
    ) -> Subscription {
        let focus_id = handle.id;
        let (subscription, activate) =
            self.new_focus_listener(Box::new(move |event, window, cx| {
                if event.is_focus_in(focus_id) {
                    listener(window, cx);
                }
                true
            }));
        cx.defer(move |_| activate());
        subscription
    }

    /// Register a listener to be called when the given focus handle or one of its descendants loses focus.
    /// Returns a subscription and persists until the subscription is dropped.
    pub fn on_focus_out(
        &mut self,
        handle: &FocusHandle,
        cx: &mut App,
        mut listener: impl FnMut(FocusOutEvent, &mut Window, &mut App) + 'static,
    ) -> Subscription {
        let focus_id = handle.id;
        let (subscription, activate) =
            self.new_focus_listener(Box::new(move |event, window, cx| {
                if let Some(blurred_id) = event.previous_focus_path.last().copied() {
                    if event.is_focus_out(focus_id) {
                        let event = FocusOutEvent {
                            blurred: WeakFocusHandle {
                                id: blurred_id,
                                handles: Arc::downgrade(&cx.focus_handles),
                            },
                        };
                        listener(event, window, cx)
                    }
                }
                true
            }));
        cx.defer(move |_| activate());
        subscription
    }

    fn reset_cursor_style(&self, cx: &mut App) {
        // Set the cursor only if we're the active window.
        if self.is_window_hovered() {
            let style = self
                .rendered_frame
                .cursor_style(self)
                .unwrap_or(CursorStyle::Arrow);
            cx.platform.set_cursor_style(style);
        }
    }

    /// Dispatch a given keystroke as though the user had typed it.
    /// You can create a keystroke with Keystroke::parse("").
    pub fn dispatch_keystroke(&mut self, keystroke: Keystroke, cx: &mut App) -> bool {
        let keystroke = keystroke.with_simulated_ime();
        let result = self.dispatch_event(
            PlatformInput::KeyDown(KeyDownEvent {
                keystroke: keystroke.clone(),
                is_held: false,
            }),
            cx,
        );
        if !result.propagate {
            return true;
        }

        if let Some(input) = keystroke.key_char {
            if let Some(mut input_handler) = self.platform_window.take_input_handler() {
                input_handler.dispatch_input(&input, self, cx);
                self.platform_window.set_input_handler(input_handler);
                return true;
            }
        }

        false
    }

    /// Return a key binding string for an action, to display in the UI. Uses the highest precedence
    /// binding for the action (last binding added to the keymap).
    pub fn keystroke_text_for(&self, action: &dyn Action) -> String {
        self.highest_precedence_binding_for_action(action)
            .map(|binding| {
                binding
                    .keystrokes()
                    .iter()
                    .map(ToString::to_string)
                    .collect::<Vec<_>>()
                    .join(" ")
            })
            .unwrap_or_else(|| action.name().to_string())
    }

    /// Dispatch a mouse or keyboard event on the window.
    #[profiling::function]
    pub fn dispatch_event(&mut self, event: PlatformInput, cx: &mut App) -> DispatchEventResult {
        self.last_input_timestamp.set(Instant::now());
        // Handlers may set this to false by calling `stop_propagation`.
        cx.propagate_event = true;
        // Handlers may set this to true by calling `prevent_default`.
        self.default_prevented = false;

        let event = match event {
            // Track the mouse position with our own state, since accessing the platform
            // API for the mouse position can only occur on the main thread.
            PlatformInput::MouseMove(mouse_move) => {
                self.mouse_position = mouse_move.position;
                self.modifiers = mouse_move.modifiers;
                PlatformInput::MouseMove(mouse_move)
            }
            PlatformInput::MouseDown(mouse_down) => {
                self.mouse_position = mouse_down.position;
                self.modifiers = mouse_down.modifiers;
                PlatformInput::MouseDown(mouse_down)
            }
            PlatformInput::MouseUp(mouse_up) => {
                self.mouse_position = mouse_up.position;
                self.modifiers = mouse_up.modifiers;
                PlatformInput::MouseUp(mouse_up)
            }
            PlatformInput::MouseExited(mouse_exited) => {
                self.modifiers = mouse_exited.modifiers;
                PlatformInput::MouseExited(mouse_exited)
            }
            PlatformInput::ModifiersChanged(modifiers_changed) => {
                self.modifiers = modifiers_changed.modifiers;
                PlatformInput::ModifiersChanged(modifiers_changed)
            }
            PlatformInput::ScrollWheel(scroll_wheel) => {
                self.mouse_position = scroll_wheel.position;
                self.modifiers = scroll_wheel.modifiers;
                PlatformInput::ScrollWheel(scroll_wheel)
            }
            // Translate dragging and dropping of external files from the operating system
            // to internal drag and drop events.
            PlatformInput::FileDrop(file_drop) => match file_drop {
                FileDropEvent::Entered { position, paths } => {
                    self.mouse_position = position;
                    if cx.active_drag.is_none() {
                        cx.active_drag = Some(AnyDrag {
                            value: Arc::new(paths.clone()),
                            view: cx.new(|_| paths).into(),
                            cursor_offset: position,
                            cursor_style: None,
                        });
                    }
                    PlatformInput::MouseMove(MouseMoveEvent {
                        position,
                        pressed_button: Some(MouseButton::Left),
                        modifiers: Modifiers::default(),
                    })
                }
                FileDropEvent::Pending { position } => {
                    self.mouse_position = position;
                    PlatformInput::MouseMove(MouseMoveEvent {
                        position,
                        pressed_button: Some(MouseButton::Left),
                        modifiers: Modifiers::default(),
                    })
                }
                FileDropEvent::Submit { position } => {
                    cx.activate(true);
                    self.mouse_position = position;
                    PlatformInput::MouseUp(MouseUpEvent {
                        button: MouseButton::Left,
                        position,
                        modifiers: Modifiers::default(),
                        click_count: 1,
                    })
                }
                FileDropEvent::Exited => {
                    cx.active_drag.take();
                    PlatformInput::FileDrop(FileDropEvent::Exited)
                }
            },
            PlatformInput::KeyDown(_) | PlatformInput::KeyUp(_) => event,
        };

        if let Some(any_mouse_event) = event.mouse_event() {
            self.dispatch_mouse_event(any_mouse_event, cx);
        } else if let Some(any_key_event) = event.keyboard_event() {
            self.dispatch_key_event(any_key_event, cx);
        }

        DispatchEventResult {
            propagate: cx.propagate_event,
            default_prevented: self.default_prevented,
        }
    }

    fn dispatch_mouse_event(&mut self, event: &dyn Any, cx: &mut App) {
        let hit_test = self.rendered_frame.hit_test(self.mouse_position());
        if hit_test != self.mouse_hit_test {
            self.mouse_hit_test = hit_test;
            self.reset_cursor_style(cx);
        }

        let mut mouse_listeners = mem::take(&mut self.rendered_frame.mouse_listeners);

        // Capture phase, events bubble from back to front. Handlers for this phase are used for
        // special purposes, such as detecting events outside of a given Bounds.
        for listener in &mut mouse_listeners {
            let listener = listener.as_mut().unwrap();
            listener(event, DispatchPhase::Capture, self, cx);
            if !cx.propagate_event {
                break;
            }
        }

        // Bubble phase, where most normal handlers do their work.
        if cx.propagate_event {
            for listener in mouse_listeners.iter_mut().rev() {
                let listener = listener.as_mut().unwrap();
                listener(event, DispatchPhase::Bubble, self, cx);
                if !cx.propagate_event {
                    break;
                }
            }
        }

        self.rendered_frame.mouse_listeners = mouse_listeners;

        if cx.has_active_drag() {
            if event.is::<MouseMoveEvent>() {
                // If this was a mouse move event, redraw the window so that the
                // active drag can follow the mouse cursor.
                self.refresh();
            } else if event.is::<MouseUpEvent>() {
                // If this was a mouse up event, cancel the active drag and redraw
                // the window.
                cx.active_drag = None;
                self.refresh();
            }
        }
    }

    fn dispatch_key_event(&mut self, event: &dyn Any, cx: &mut App) {
        if self.invalidator.is_dirty() {
            self.draw(cx);
        }

        let node_id = self
            .focus
            .and_then(|focus_id| {
                self.rendered_frame
                    .dispatch_tree
                    .focusable_node_id(focus_id)
            })
            .unwrap_or_else(|| self.rendered_frame.dispatch_tree.root_node_id());

        let dispatch_path = self.rendered_frame.dispatch_tree.dispatch_path(node_id);

        let mut keystroke: Option<Keystroke> = None;

        if let Some(event) = event.downcast_ref::<ModifiersChangedEvent>() {
            if event.modifiers.number_of_modifiers() == 0
                && self.pending_modifier.modifiers.number_of_modifiers() == 1
                && !self.pending_modifier.saw_keystroke
            {
                let key = match self.pending_modifier.modifiers {
                    modifiers if modifiers.shift => Some("shift"),
                    modifiers if modifiers.control => Some("control"),
                    modifiers if modifiers.alt => Some("alt"),
                    modifiers if modifiers.platform => Some("platform"),
                    modifiers if modifiers.function => Some("function"),
                    _ => None,
                };
                if let Some(key) = key {
                    keystroke = Some(Keystroke {
                        key: key.to_string(),
                        key_char: None,
                        modifiers: Modifiers::default(),
                    });
                }
            }

            if self.pending_modifier.modifiers.number_of_modifiers() == 0
                && event.modifiers.number_of_modifiers() == 1
            {
                self.pending_modifier.saw_keystroke = false
            }
            self.pending_modifier.modifiers = event.modifiers
        } else if let Some(key_down_event) = event.downcast_ref::<KeyDownEvent>() {
            self.pending_modifier.saw_keystroke = true;
            keystroke = Some(key_down_event.keystroke.clone());
        }

        let Some(keystroke) = keystroke else {
            self.finish_dispatch_key_event(event, dispatch_path, self.context_stack(), cx);
            return;
        };

        let mut currently_pending = self.pending_input.take().unwrap_or_default();
        if currently_pending.focus.is_some() && currently_pending.focus != self.focus {
            currently_pending = PendingInput::default();
        }

        let match_result = self.rendered_frame.dispatch_tree.dispatch_key(
            currently_pending.keystrokes,
            keystroke,
            &dispatch_path,
        );

        if !match_result.to_replay.is_empty() {
            self.replay_pending_input(match_result.to_replay, cx)
        }

        if !match_result.pending.is_empty() {
            currently_pending.keystrokes = match_result.pending;
            currently_pending.focus = self.focus;
            currently_pending.timer = Some(self.spawn(cx, async move |cx| {
                cx.background_executor.timer(Duration::from_secs(1)).await;
                cx.update(move |window, cx| {
                    let Some(currently_pending) = window
                        .pending_input
                        .take()
                        .filter(|pending| pending.focus == window.focus)
                    else {
                        return;
                    };

                    let dispatch_path = window.rendered_frame.dispatch_tree.dispatch_path(node_id);

                    let to_replay = window
                        .rendered_frame
                        .dispatch_tree
                        .flush_dispatch(currently_pending.keystrokes, &dispatch_path);

                    window.pending_input_changed(cx);
                    window.replay_pending_input(to_replay, cx)
                })
                .log_err();
            }));
            self.pending_input = Some(currently_pending);
            self.pending_input_changed(cx);
            cx.propagate_event = false;
            return;
        }

        cx.propagate_event = true;
        for binding in match_result.bindings {
            self.dispatch_action_on_node(node_id, binding.action.as_ref(), cx);
            if !cx.propagate_event {
                self.dispatch_keystroke_observers(
                    event,
                    Some(binding.action),
                    match_result.context_stack.clone(),
                    cx,
                );
                self.pending_input_changed(cx);
                return;
            }
        }

        self.finish_dispatch_key_event(event, dispatch_path, match_result.context_stack, cx);
        self.pending_input_changed(cx);
    }

    fn finish_dispatch_key_event(
        &mut self,
        event: &dyn Any,
        dispatch_path: SmallVec<[DispatchNodeId; 32]>,
        context_stack: Vec<KeyContext>,
        cx: &mut App,
    ) {
        self.dispatch_key_down_up_event(event, &dispatch_path, cx);
        if !cx.propagate_event {
            return;
        }

        self.dispatch_modifiers_changed_event(event, &dispatch_path, cx);
        if !cx.propagate_event {
            return;
        }

        self.dispatch_keystroke_observers(event, None, context_stack, cx);
    }

    fn pending_input_changed(&mut self, cx: &mut App) {
        self.pending_input_observers
            .clone()
            .retain(&(), |callback| callback(self, cx));
    }

    fn dispatch_key_down_up_event(
        &mut self,
        event: &dyn Any,
        dispatch_path: &SmallVec<[DispatchNodeId; 32]>,
        cx: &mut App,
    ) {
        // Capture phase
        for node_id in dispatch_path {
            let node = self.rendered_frame.dispatch_tree.node(*node_id);

            for key_listener in node.key_listeners.clone() {
                key_listener(event, DispatchPhase::Capture, self, cx);
                if !cx.propagate_event {
                    return;
                }
            }
        }

        // Bubble phase
        for node_id in dispatch_path.iter().rev() {
            // Handle low level key events
            let node = self.rendered_frame.dispatch_tree.node(*node_id);
            for key_listener in node.key_listeners.clone() {
                key_listener(event, DispatchPhase::Bubble, self, cx);
                if !cx.propagate_event {
                    return;
                }
            }
        }
    }

    fn dispatch_modifiers_changed_event(
        &mut self,
        event: &dyn Any,
        dispatch_path: &SmallVec<[DispatchNodeId; 32]>,
        cx: &mut App,
    ) {
        let Some(event) = event.downcast_ref::<ModifiersChangedEvent>() else {
            return;
        };
        for node_id in dispatch_path.iter().rev() {
            let node = self.rendered_frame.dispatch_tree.node(*node_id);
            for listener in node.modifiers_changed_listeners.clone() {
                listener(event, self, cx);
                if !cx.propagate_event {
                    return;
                }
            }
        }
    }

    /// Determine whether a potential multi-stroke key binding is in progress on this window.
    pub fn has_pending_keystrokes(&self) -> bool {
        self.pending_input.is_some()
    }

    pub(crate) fn clear_pending_keystrokes(&mut self) {
        self.pending_input.take();
    }

    /// Returns the currently pending input keystrokes that might result in a multi-stroke key binding.
    pub fn pending_input_keystrokes(&self) -> Option<&[Keystroke]> {
        self.pending_input
            .as_ref()
            .map(|pending_input| pending_input.keystrokes.as_slice())
    }

    fn replay_pending_input(&mut self, replays: SmallVec<[Replay; 1]>, cx: &mut App) {
        let node_id = self
            .focus
            .and_then(|focus_id| {
                self.rendered_frame
                    .dispatch_tree
                    .focusable_node_id(focus_id)
            })
            .unwrap_or_else(|| self.rendered_frame.dispatch_tree.root_node_id());

        let dispatch_path = self.rendered_frame.dispatch_tree.dispatch_path(node_id);

        'replay: for replay in replays {
            let event = KeyDownEvent {
                keystroke: replay.keystroke.clone(),
                is_held: false,
            };

            cx.propagate_event = true;
            for binding in replay.bindings {
                self.dispatch_action_on_node(node_id, binding.action.as_ref(), cx);
                if !cx.propagate_event {
                    self.dispatch_keystroke_observers(
                        &event,
                        Some(binding.action),
                        Vec::default(),
                        cx,
                    );
                    continue 'replay;
                }
            }

            self.dispatch_key_down_up_event(&event, &dispatch_path, cx);
            if !cx.propagate_event {
                continue 'replay;
            }
            if let Some(input) = replay.keystroke.key_char.as_ref().cloned() {
                if let Some(mut input_handler) = self.platform_window.take_input_handler() {
                    input_handler.dispatch_input(&input, self, cx);
                    self.platform_window.set_input_handler(input_handler)
                }
            }
        }
    }

    fn dispatch_action_on_node(
        &mut self,
        node_id: DispatchNodeId,
        action: &dyn Action,
        cx: &mut App,
    ) {
        let dispatch_path = self.rendered_frame.dispatch_tree.dispatch_path(node_id);

        // Capture phase for global actions.
        cx.propagate_event = true;
        if let Some(mut global_listeners) = cx
            .global_action_listeners
            .remove(&action.as_any().type_id())
        {
            for listener in &global_listeners {
                listener(action.as_any(), DispatchPhase::Capture, cx);
                if !cx.propagate_event {
                    break;
                }
            }

            global_listeners.extend(
                cx.global_action_listeners
                    .remove(&action.as_any().type_id())
                    .unwrap_or_default(),
            );

            cx.global_action_listeners
                .insert(action.as_any().type_id(), global_listeners);
        }

        if !cx.propagate_event {
            return;
        }

        // Capture phase for window actions.
        for node_id in &dispatch_path {
            let node = self.rendered_frame.dispatch_tree.node(*node_id);
            for DispatchActionListener {
                action_type,
                listener,
            } in node.action_listeners.clone()
            {
                let any_action = action.as_any();
                if action_type == any_action.type_id() {
                    listener(any_action, DispatchPhase::Capture, self, cx);

                    if !cx.propagate_event {
                        return;
                    }
                }
            }
        }

        // Bubble phase for window actions.
        for node_id in dispatch_path.iter().rev() {
            let node = self.rendered_frame.dispatch_tree.node(*node_id);
            for DispatchActionListener {
                action_type,
                listener,
            } in node.action_listeners.clone()
            {
                let any_action = action.as_any();
                if action_type == any_action.type_id() {
                    cx.propagate_event = false; // Actions stop propagation by default during the bubble phase
                    listener(any_action, DispatchPhase::Bubble, self, cx);

                    if !cx.propagate_event {
                        return;
                    }
                }
            }
        }

        // Bubble phase for global actions.
        if let Some(mut global_listeners) = cx
            .global_action_listeners
            .remove(&action.as_any().type_id())
        {
            for listener in global_listeners.iter().rev() {
                cx.propagate_event = false; // Actions stop propagation by default during the bubble phase

                listener(action.as_any(), DispatchPhase::Bubble, cx);
                if !cx.propagate_event {
                    break;
                }
            }

            global_listeners.extend(
                cx.global_action_listeners
                    .remove(&action.as_any().type_id())
                    .unwrap_or_default(),
            );

            cx.global_action_listeners
                .insert(action.as_any().type_id(), global_listeners);
        }
    }

    /// Register the given handler to be invoked whenever the global of the given type
    /// is updated.
    pub fn observe_global<G: Global>(
        &mut self,
        cx: &mut App,
        f: impl Fn(&mut Window, &mut App) + 'static,
    ) -> Subscription {
        let window_handle = self.handle;
        let (subscription, activate) = cx.global_observers.insert(
            TypeId::of::<G>(),
            Box::new(move |cx| {
                window_handle
                    .update(cx, |_, window, cx| f(window, cx))
                    .is_ok()
            }),
        );
        cx.defer(move |_| activate());
        subscription
    }

    /// Focus the current window and bring it to the foreground at the platform level.
    pub fn activate_window(&self) {
        self.platform_window.activate();
    }

    /// Minimize the current window at the platform level.
    pub fn minimize_window(&self) {
        self.platform_window.minimize();
    }

    /// Toggle full screen status on the current window at the platform level.
    pub fn toggle_fullscreen(&self) {
        self.platform_window.toggle_fullscreen();
    }

    /// Updates the IME panel position suggestions for languages like japanese, chinese.
    pub fn invalidate_character_coordinates(&self) {
        self.on_next_frame(|window, cx| {
            if let Some(mut input_handler) = window.platform_window.take_input_handler() {
                if let Some(bounds) = input_handler.selected_bounds(window, cx) {
                    window
                        .platform_window
                        .update_ime_position(bounds.scale(window.scale_factor()));
                }
                window.platform_window.set_input_handler(input_handler);
            }
        });
    }

    /// Present a platform dialog.
    /// The provided message will be presented, along with buttons for each answer.
    /// When a button is clicked, the returned Receiver will receive the index of the clicked button.
    pub fn prompt<T>(
        &mut self,
        level: PromptLevel,
        message: &str,
        detail: Option<&str>,
        answers: &[T],
        cx: &mut App,
    ) -> oneshot::Receiver<usize>
    where
        T: Clone + Into<PromptButton>,
    {
        let prompt_builder = cx.prompt_builder.take();
        let Some(prompt_builder) = prompt_builder else {
            unreachable!("Re-entrant window prompting is not supported by GPUI");
        };

        let answers = answers
            .iter()
            .map(|answer| answer.clone().into())
            .collect::<Vec<_>>();

        let receiver = match &prompt_builder {
            PromptBuilder::Default => self
                .platform_window
                .prompt(level, message, detail, &answers)
                .unwrap_or_else(|| {
                    self.build_custom_prompt(&prompt_builder, level, message, detail, &answers, cx)
                }),
            PromptBuilder::Custom(_) => {
                self.build_custom_prompt(&prompt_builder, level, message, detail, &answers, cx)
            }
        };

        cx.prompt_builder = Some(prompt_builder);

        receiver
    }

    fn build_custom_prompt(
        &mut self,
        prompt_builder: &PromptBuilder,
        level: PromptLevel,
        message: &str,
        detail: Option<&str>,
        answers: &[PromptButton],
        cx: &mut App,
    ) -> oneshot::Receiver<usize> {
        let (sender, receiver) = oneshot::channel();
        let handle = PromptHandle::new(sender);
        let handle = (prompt_builder)(level, message, detail, answers, handle, self, cx);
        self.prompt = Some(handle);
        receiver
    }

    /// Returns the current context stack.
    pub fn context_stack(&self) -> Vec<KeyContext> {
        let dispatch_tree = &self.rendered_frame.dispatch_tree;
        let node_id = self
            .focus
            .and_then(|focus_id| dispatch_tree.focusable_node_id(focus_id))
            .unwrap_or_else(|| dispatch_tree.root_node_id());

        dispatch_tree
            .dispatch_path(node_id)
            .iter()
            .filter_map(move |&node_id| dispatch_tree.node(node_id).context.clone())
            .collect()
    }

    /// Returns all available actions for the focused element.
    pub fn available_actions(&self, cx: &App) -> Vec<Box<dyn Action>> {
        let node_id = self
            .focus
            .and_then(|focus_id| {
                self.rendered_frame
                    .dispatch_tree
                    .focusable_node_id(focus_id)
            })
            .unwrap_or_else(|| self.rendered_frame.dispatch_tree.root_node_id());

        let mut actions = self.rendered_frame.dispatch_tree.available_actions(node_id);
        for action_type in cx.global_action_listeners.keys() {
            if let Err(ix) = actions.binary_search_by_key(action_type, |a| a.as_any().type_id()) {
                let action = cx.actions.build_action_type(action_type).ok();
                if let Some(action) = action {
                    actions.insert(ix, action);
                }
            }
        }
        actions
    }

    /// Returns key bindings that invoke an action on the currently focused element. Bindings are
    /// returned in the order they were added. For display, the last binding should take precedence.
    pub fn bindings_for_action(&self, action: &dyn Action) -> Vec<KeyBinding> {
        self.rendered_frame
            .dispatch_tree
            .bindings_for_action(action, &self.rendered_frame.dispatch_tree.context_stack)
    }

    /// Returns the highest precedence key binding that invokes an action on the currently focused
    /// element. This is more efficient than getting the last result of `bindings_for_action`.
    pub fn highest_precedence_binding_for_action(&self, action: &dyn Action) -> Option<KeyBinding> {
        self.rendered_frame
            .dispatch_tree
            .highest_precedence_binding_for_action(
                action,
                &self.rendered_frame.dispatch_tree.context_stack,
            )
    }

    /// Returns the key bindings for an action in a context.
    pub fn bindings_for_action_in_context(
        &self,
        action: &dyn Action,
        context: KeyContext,
    ) -> Vec<KeyBinding> {
        let dispatch_tree = &self.rendered_frame.dispatch_tree;
        dispatch_tree.bindings_for_action(action, &[context])
    }

    /// Returns the highest precedence key binding for an action in a context. This is more
    /// efficient than getting the last result of `bindings_for_action_in_context`.
    pub fn highest_precedence_binding_for_action_in_context(
        &self,
        action: &dyn Action,
        context: KeyContext,
    ) -> Option<KeyBinding> {
        let dispatch_tree = &self.rendered_frame.dispatch_tree;
        dispatch_tree.highest_precedence_binding_for_action(action, &[context])
    }

    /// Returns any bindings that would invoke an action on the given focus handle if it were
    /// focused. Bindings are returned in the order they were added. For display, the last binding
    /// should take precedence.
    pub fn bindings_for_action_in(
        &self,
        action: &dyn Action,
        focus_handle: &FocusHandle,
    ) -> Vec<KeyBinding> {
        let dispatch_tree = &self.rendered_frame.dispatch_tree;
        let Some(context_stack) = self.context_stack_for_focus_handle(focus_handle) else {
            return vec![];
        };
        dispatch_tree.bindings_for_action(action, &context_stack)
    }

    /// Returns the highest precedence key binding that would invoke an action on the given focus
    /// handle if it were focused. This is more efficient than getting the last result of
    /// `bindings_for_action_in`.
    pub fn highest_precedence_binding_for_action_in(
        &self,
        action: &dyn Action,
        focus_handle: &FocusHandle,
    ) -> Option<KeyBinding> {
        let dispatch_tree = &self.rendered_frame.dispatch_tree;
        let context_stack = self.context_stack_for_focus_handle(focus_handle)?;
        dispatch_tree.highest_precedence_binding_for_action(action, &context_stack)
    }

    fn context_stack_for_focus_handle(
        &self,
        focus_handle: &FocusHandle,
    ) -> Option<Vec<KeyContext>> {
        let dispatch_tree = &self.rendered_frame.dispatch_tree;
        let node_id = dispatch_tree.focusable_node_id(focus_handle.id)?;
        let context_stack: Vec<_> = dispatch_tree
            .dispatch_path(node_id)
            .into_iter()
            .filter_map(|node_id| dispatch_tree.node(node_id).context.clone())
            .collect();
        Some(context_stack)
    }

    /// Returns a generic event listener that invokes the given listener with the view and context associated with the given view handle.
    pub fn listener_for<V: Render, E>(
        &self,
        view: &Entity<V>,
        f: impl Fn(&mut V, &E, &mut Window, &mut Context<V>) + 'static,
    ) -> impl Fn(&E, &mut Window, &mut App) + 'static {
        let view = view.downgrade();
        move |e: &E, window: &mut Window, cx: &mut App| {
            view.update(cx, |view, cx| f(view, e, window, cx)).ok();
        }
    }

    /// Returns a generic handler that invokes the given handler with the view and context associated with the given view handle.
    pub fn handler_for<V: Render, Callback: Fn(&mut V, &mut Window, &mut Context<V>) + 'static>(
        &self,
        view: &Entity<V>,
        f: Callback,
    ) -> impl Fn(&mut Window, &mut App) + use<V, Callback> {
        let view = view.downgrade();
        move |window: &mut Window, cx: &mut App| {
            view.update(cx, |view, cx| f(view, window, cx)).ok();
        }
    }

    /// Register a callback that can interrupt the closing of the current window based the returned boolean.
    /// If the callback returns false, the window won't be closed.
    pub fn on_window_should_close(
        &self,
        cx: &App,
        f: impl Fn(&mut Window, &mut App) -> bool + 'static,
    ) {
        let mut cx = self.to_async(cx);
        self.platform_window.on_should_close(Box::new(move || {
            cx.update(|window, cx| f(window, cx)).unwrap_or(true)
        }))
    }

    /// Register an action listener on the window for the next frame. The type of action
    /// is determined by the first parameter of the given listener. When the next frame is rendered
    /// the listener will be cleared.
    ///
    /// This is a fairly low-level method, so prefer using action handlers on elements unless you have
    /// a specific need to register a global listener.
    pub fn on_action(
        &mut self,
        action_type: TypeId,
        listener: impl Fn(&dyn Any, DispatchPhase, &mut Window, &mut App) + 'static,
    ) {
        self.next_frame
            .dispatch_tree
            .on_action(action_type, Rc::new(listener));
    }

    /// Read information about the GPU backing this window.
    /// Currently returns None on Mac and Windows.
    pub fn gpu_specs(&self) -> Option<GpuSpecs> {
        self.platform_window.gpu_specs()
    }

    /// Perform titlebar double-click action.
    /// This is MacOS specific.
    pub fn titlebar_double_click(&self) {
        self.platform_window.titlebar_double_click();
    }

    /// Returns true if the window is in inspector mode.
    pub fn is_inspector_picking(&self, _cx: &App) -> bool {
        false
    }
}

// #[derive(Clone, Copy, Eq, PartialEq, Hash)]
slotmap::new_key_type! {
    /// A unique identifier for a window.
    pub struct WindowId;
}

impl WindowId {
    /// Converts this window ID to a `u64`.
    pub fn as_u64(&self) -> u64 {
        self.0.as_ffi()
    }
}

impl From<u64> for WindowId {
    fn from(value: u64) -> Self {
        WindowId(slotmap::KeyData::from_ffi(value))
    }
}

/// A handle to a window with a specific root view type.
/// Note that this does not keep the window alive on its own.
#[derive(Deref, DerefMut)]
pub struct WindowHandle<V> {
    #[deref]
    #[deref_mut]
    pub(crate) any_handle: AnyWindowHandle,
    state_type: PhantomData<V>,
}

impl<V: 'static + Render> WindowHandle<V> {
    /// Creates a new handle from a window ID.
    /// This does not check if the root type of the window is `V`.
    pub fn new(id: WindowId) -> Self {
        WindowHandle {
            any_handle: AnyWindowHandle {
                id,
                state_type: TypeId::of::<V>(),
            },
            state_type: PhantomData,
        }
    }

    /// Updates the root view of this window.
    ///
    /// This will fail if the window has been closed or if the root view's type does not match
    pub fn update<C, R>(
        &self,
        cx: &mut C,
        update: impl FnOnce(&mut V, &mut Window, &mut Context<V>) -> R,
    ) -> Result<R>
    where
        C: AppContext,
    {
        cx.update_window(self.any_handle, |root_view, window, cx| {
            let view = root_view
                .downcast::<V>()
                .map_err(|_| anyhow!("the type of the window's root view has changed"))?;

            Ok(view.update(cx, |view, cx| update(view, window, cx)))
        })?
    }

    /// Read the root view out of this window.
    ///
    /// This will fail if the window is closed or if the root view's type does not match `V`.
    pub fn read<'a>(&self, cx: &'a App) -> Result<&'a V> {
        let x = cx
            .windows
            .get(self.id)
            .and_then(|window| {
                window
                    .as_ref()
                    .and_then(|window| window.root.clone())
                    .map(|root_view| root_view.downcast::<V>())
            })
            .context("window not found")?
            .map_err(|_| anyhow!("the type of the window's root view has changed"))?;

        Ok(x.read(cx))
    }

    /// Read the root view out of this window, with a callback
    ///
    /// This will fail if the window is closed or if the root view's type does not match `V`.
    pub fn read_with<C, R>(&self, cx: &C, read_with: impl FnOnce(&V, &App) -> R) -> Result<R>
    where
        C: AppContext,
    {
        cx.read_window(self, |root_view, cx| read_with(root_view.read(cx), cx))
    }

    /// Read the root view pointer off of this window.
    ///
    /// This will fail if the window is closed or if the root view's type does not match `V`.
    pub fn entity<C>(&self, cx: &C) -> Result<Entity<V>>
    where
        C: AppContext,
    {
        cx.read_window(self, |root_view, _cx| root_view.clone())
    }

    /// Check if this window is 'active'.
    ///
    /// Will return `None` if the window is closed or currently
    /// borrowed.
    pub fn is_active(&self, cx: &mut App) -> Option<bool> {
        cx.update_window(self.any_handle, |_, window, _| window.is_window_active())
            .ok()
    }
}

impl<V> Copy for WindowHandle<V> {}

impl<V> Clone for WindowHandle<V> {
    fn clone(&self) -> Self {
        *self
    }
}

impl<V> PartialEq for WindowHandle<V> {
    fn eq(&self, other: &Self) -> bool {
        self.any_handle == other.any_handle
    }
}

impl<V> Eq for WindowHandle<V> {}

impl<V> Hash for WindowHandle<V> {
    fn hash<H: Hasher>(&self, state: &mut H) {
        self.any_handle.hash(state);
    }
}

impl<V: 'static> From<WindowHandle<V>> for AnyWindowHandle {
    fn from(val: WindowHandle<V>) -> Self {
        val.any_handle
    }
}

unsafe impl<V> Send for WindowHandle<V> {}
unsafe impl<V> Sync for WindowHandle<V> {}

/// A handle to a window with any root view type, which can be downcast to a window with a specific root view type.
#[derive(Copy, Clone, PartialEq, Eq, Hash)]
pub struct AnyWindowHandle {
    pub(crate) id: WindowId,
    state_type: TypeId,
}

impl AnyWindowHandle {
    /// Get the ID of this window.
    pub fn window_id(&self) -> WindowId {
        self.id
    }

    /// Attempt to convert this handle to a window handle with a specific root view type.
    /// If the types do not match, this will return `None`.
    pub fn downcast<T: 'static>(&self) -> Option<WindowHandle<T>> {
        if TypeId::of::<T>() == self.state_type {
            Some(WindowHandle {
                any_handle: *self,
                state_type: PhantomData,
            })
        } else {
            None
        }
    }

    /// Updates the state of the root view of this window.
    ///
    /// This will fail if the window has been closed.
    pub fn update<C, R>(
        self,
        cx: &mut C,
        update: impl FnOnce(AnyView, &mut Window, &mut App) -> R,
    ) -> Result<R>
    where
        C: AppContext,
    {
        cx.update_window(self, update)
    }

    /// Read the state of the root view of this window.
    ///
    /// This will fail if the window has been closed.
    pub fn read<T, C, R>(self, cx: &C, read: impl FnOnce(Entity<T>, &App) -> R) -> Result<R>
    where
        C: AppContext,
        T: 'static,
    {
        let view = self
            .downcast::<T>()
            .context("the type of the window's root view has changed")?;

        cx.read_window(&view, read)
    }
}

impl HasWindowHandle for Window {
    fn window_handle(&self) -> Result<raw_window_handle::WindowHandle<'_>, HandleError> {
        self.platform_window.window_handle()
    }
}

impl HasDisplayHandle for Window {
    fn display_handle(
        &self,
    ) -> std::result::Result<raw_window_handle::DisplayHandle<'_>, HandleError> {
        self.platform_window.display_handle()
    }
}

/// An identifier for an [`Element`](crate::Element).
///
/// Can be constructed with a string, a number, or both, as well
/// as other internal representations.
#[derive(Clone, Debug, Eq, PartialEq, Hash)]
pub enum ElementId {
    /// The ID of a View element
    View(EntityId),
    /// An integer ID.
    Integer(u64),
    /// A string based ID.
    Name(SharedString),
    /// A UUID.
    Uuid(Uuid),
    /// An ID that's equated with a focus handle.
    FocusHandle(FocusId),
    /// A combination of a name and an integer.
    NamedInteger(SharedString, u64),
    /// A path.
    Path(Arc<std::path::Path>),
}

impl ElementId {
    /// Constructs an `ElementId::NamedInteger` from a name and `usize`.
    pub fn named_usize(name: impl Into<SharedString>, integer: usize) -> ElementId {
        Self::NamedInteger(name.into(), integer as u64)
    }
}

impl Display for ElementId {
    fn fmt(&self, f: &mut std::fmt::Formatter<'_>) -> std::fmt::Result {
        match self {
            ElementId::View(entity_id) => write!(f, "view-{}", entity_id)?,
            ElementId::Integer(ix) => write!(f, "{}", ix)?,
            ElementId::Name(name) => write!(f, "{}", name)?,
            ElementId::FocusHandle(_) => write!(f, "FocusHandle")?,
            ElementId::NamedInteger(s, i) => write!(f, "{}-{}", s, i)?,
            ElementId::Uuid(uuid) => write!(f, "{}", uuid)?,
            ElementId::Path(path) => write!(f, "{}", path.display())?,
        }

        Ok(())
    }
}

impl TryInto<SharedString> for ElementId {
    type Error = anyhow::Error;

    fn try_into(self) -> anyhow::Result<SharedString> {
        if let ElementId::Name(name) = self {
            Ok(name)
        } else {
            anyhow::bail!("element id is not string")
        }
    }
}

impl From<usize> for ElementId {
    fn from(id: usize) -> Self {
        ElementId::Integer(id as u64)
    }
}

impl From<i32> for ElementId {
    fn from(id: i32) -> Self {
        Self::Integer(id as u64)
    }
}

impl From<SharedString> for ElementId {
    fn from(name: SharedString) -> Self {
        ElementId::Name(name)
    }
}

impl From<Arc<std::path::Path>> for ElementId {
    fn from(path: Arc<std::path::Path>) -> Self {
        ElementId::Path(path)
    }
}

impl From<&'static str> for ElementId {
    fn from(name: &'static str) -> Self {
        ElementId::Name(name.into())
    }
}

impl<'a> From<&'a FocusHandle> for ElementId {
    fn from(handle: &'a FocusHandle) -> Self {
        ElementId::FocusHandle(handle.id)
    }
}

impl From<(&'static str, EntityId)> for ElementId {
    fn from((name, id): (&'static str, EntityId)) -> Self {
        ElementId::NamedInteger(name.into(), id.as_u64())
    }
}

impl From<(&'static str, usize)> for ElementId {
    fn from((name, id): (&'static str, usize)) -> Self {
        ElementId::NamedInteger(name.into(), id as u64)
    }
}

impl From<(SharedString, usize)> for ElementId {
    fn from((name, id): (SharedString, usize)) -> Self {
        ElementId::NamedInteger(name, id as u64)
    }
}

impl From<(&'static str, u64)> for ElementId {
    fn from((name, id): (&'static str, u64)) -> Self {
        ElementId::NamedInteger(name.into(), id)
    }
}

impl From<Uuid> for ElementId {
    fn from(value: Uuid) -> Self {
        Self::Uuid(value)
    }
}

impl From<(&'static str, u32)> for ElementId {
    fn from((name, id): (&'static str, u32)) -> Self {
        ElementId::NamedInteger(name.into(), id.into())
    }
}

/// A rectangle to be rendered in the window at the given position and size.
/// Passed as an argument [`Window::paint_quad`].
#[derive(Clone)]
pub struct PaintQuad {
    /// The bounds of the quad within the window.
    pub bounds: Bounds<Pixels>,
    /// The radii of the quad's corners.
    pub corner_radii: Corners<Pixels>,
    /// The background color of the quad.
    pub background: Background,
    /// The widths of the quad's borders.
    pub border_widths: Edges<Pixels>,
    /// The color of the quad's borders.
    pub border_color: Hsla,
    /// The style of the quad's borders.
    pub border_style: BorderStyle,
}

impl PaintQuad {
    /// Sets the corner radii of the quad.
    pub fn corner_radii(self, corner_radii: impl Into<Corners<Pixels>>) -> Self {
        PaintQuad {
            corner_radii: corner_radii.into(),
            ..self
        }
    }

    /// Sets the border widths of the quad.
    pub fn border_widths(self, border_widths: impl Into<Edges<Pixels>>) -> Self {
        PaintQuad {
            border_widths: border_widths.into(),
            ..self
        }
    }

    /// Sets the border color of the quad.
    pub fn border_color(self, border_color: impl Into<Hsla>) -> Self {
        PaintQuad {
            border_color: border_color.into(),
            ..self
        }
    }

    /// Sets the background color of the quad.
    pub fn background(self, background: impl Into<Background>) -> Self {
        PaintQuad {
            background: background.into(),
            ..self
        }
    }
}

/// Creates a quad with the given parameters.
pub fn quad(
    bounds: Bounds<Pixels>,
    corner_radii: impl Into<Corners<Pixels>>,
    background: impl Into<Background>,
    border_widths: impl Into<Edges<Pixels>>,
    border_color: impl Into<Hsla>,
    border_style: BorderStyle,
) -> PaintQuad {
    PaintQuad {
        bounds,
        corner_radii: corner_radii.into(),
        background: background.into(),
        border_widths: border_widths.into(),
        border_color: border_color.into(),
        border_style,
    }
}

/// Creates a filled quad with the given bounds and background color.
pub fn fill(bounds: impl Into<Bounds<Pixels>>, background: impl Into<Background>) -> PaintQuad {
    PaintQuad {
        bounds: bounds.into(),
        corner_radii: (0.).into(),
        background: background.into(),
        border_widths: (0.).into(),
        border_color: transparent_black(),
        border_style: BorderStyle::default(),
    }
}

/// Creates a rectangle outline with the given bounds, border color, and a 1px border width
pub fn outline(
    bounds: impl Into<Bounds<Pixels>>,
    border_color: impl Into<Hsla>,
    border_style: BorderStyle,
) -> PaintQuad {
    PaintQuad {
        bounds: bounds.into(),
        corner_radii: (0.).into(),
        background: transparent_black().into(),
        border_widths: (1.).into(),
        border_color: border_color.into(),
        border_style,
    }
}<|MERGE_RESOLUTION|>--- conflicted
+++ resolved
@@ -619,16 +619,7 @@
     pub(crate) input_handlers: Vec<Option<PlatformInputHandler>>,
     pub(crate) tooltip_requests: Vec<Option<TooltipRequest>>,
     pub(crate) cursor_styles: Vec<CursorStyleRequest>,
-<<<<<<< HEAD
-=======
     window_cursor_style: Option<CursorStyle>,
-    #[cfg(any(test, feature = "test-support"))]
-    pub(crate) debug_bounds: FxHashMap<String, Bounds<Pixels>>,
-    #[cfg(any(feature = "inspector", debug_assertions))]
-    pub(crate) next_inspector_instance_ids: FxHashMap<Rc<crate::InspectorElementPath>, usize>,
-    #[cfg(any(feature = "inspector", debug_assertions))]
-    pub(crate) inspector_hitboxes: FxHashMap<HitboxId, crate::InspectorElementId>,
->>>>>>> 6d95fd91
 }
 
 #[derive(Clone, Default)]
@@ -667,19 +658,7 @@
             input_handlers: Vec::new(),
             tooltip_requests: Vec::new(),
             cursor_styles: Vec::new(),
-<<<<<<< HEAD
-=======
             window_cursor_style: None,
-
-            #[cfg(any(test, feature = "test-support"))]
-            debug_bounds: FxHashMap::default(),
-
-            #[cfg(any(feature = "inspector", debug_assertions))]
-            next_inspector_instance_ids: FxHashMap::default(),
-
-            #[cfg(any(feature = "inspector", debug_assertions))]
-            inspector_hitboxes: FxHashMap::default(),
->>>>>>> 6d95fd91
         }
     }
 
@@ -696,16 +675,7 @@
         self.window_control_hitboxes.clear();
         self.deferred_draws.clear();
         self.focus = None;
-<<<<<<< HEAD
-=======
         self.window_cursor_style = None;
-
-        #[cfg(any(feature = "inspector", debug_assertions))]
-        {
-            self.next_inspector_instance_ids.clear();
-            self.inspector_hitboxes.clear();
-        }
->>>>>>> 6d95fd91
     }
 
     pub(crate) fn cursor_style(&self, window: &Window) -> Option<CursorStyle> {
