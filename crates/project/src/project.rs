--- conflicted
+++ resolved
@@ -56,15 +56,9 @@
 };
 use itertools::Itertools;
 use language::{
-<<<<<<< HEAD
     Buffer, BufferEvent, Capability, CodeLabel, Language, LanguageName, LanguageRegistry,
     PointUtf16, ToOffset, ToPointUtf16, Toolchain, ToolchainList, Transaction, Unclipped,
     language_settings::InlayHintKind, proto::split_operations,
-=======
-    Buffer, BufferEvent, Capability, CodeLabel, CursorShape, DiagnosticSourceKind, Language,
-    LanguageName, LanguageRegistry, PointUtf16, ToOffset, ToPointUtf16, Toolchain, ToolchainList,
-    Transaction, Unclipped, language_settings::InlayHintKind, proto::split_operations,
->>>>>>> 4b297a99
 };
 use lsp::{
     CodeActionKind, CompletionContext, CompletionItemKind, DocumentHighlightKind, InsertTextMode,
@@ -294,18 +288,6 @@
     RevealInProjectPanel(ProjectEntryId),
     SnippetEdit(BufferId, Vec<(lsp::Range, Snippet)>),
     ExpandedAllForEntry(WorktreeId, ProjectEntryId),
-<<<<<<< HEAD
-=======
-    AgentLocationChanged,
-    RefreshDocumentsDiagnostics,
-}
-
-pub struct AgentLocationChanged;
-
-pub enum DebugAdapterClientState {
-    Starting(Task<Option<Arc<DebugAdapterClient>>>),
-    Running(Arc<DebugAdapterClient>),
->>>>>>> 4b297a99
 }
 
 #[derive(Clone, Debug, Eq, PartialEq, Hash, PartialOrd, Ord)]
@@ -830,14 +812,6 @@
     }
 }
 
-<<<<<<< HEAD
-=======
-#[cfg(any(test, feature = "test-support"))]
-pub const DEFAULT_COMPLETION_CONTEXT: CompletionContext = CompletionContext {
-    trigger_kind: lsp::CompletionTriggerKind::INVOKED,
-    trigger_character: None,
-};
-
 /// An LSP diagnostics associated with a certain language server.
 #[derive(Clone, Debug, Default)]
 pub enum LspPullDiagnostics {
@@ -866,7 +840,6 @@
     },
 }
 
->>>>>>> 4b297a99
 impl Project {
     pub fn init_settings(cx: &mut App) {
         WorktreeSettings::register(cx);
