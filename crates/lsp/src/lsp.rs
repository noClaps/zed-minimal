mod input_handler;

pub use lsp_types::request::*;
pub use lsp_types::*;

use anyhow::{Context as _, Result, anyhow};
use collections::HashMap;
use futures::{
    AsyncRead, AsyncWrite, Future, FutureExt,
    channel::oneshot::{self, Canceled},
    io::BufWriter,
    select,
};
use gpui::{App, AppContext as _, AsyncApp, BackgroundExecutor, SharedString, Task};
use notification::DidChangeWorkspaceFolders;
use parking_lot::{Mutex, RwLock};
use postage::{barrier, prelude::Stream};
use schemars::{
    JsonSchema,
    r#gen::SchemaGenerator,
    schema::{InstanceType, Schema, SchemaObject},
};
use serde::{Deserialize, Serialize, de::DeserializeOwned};
use serde_json::{Value, json, value::RawValue};
use smol::{
    channel,
    io::{AsyncBufReadExt, AsyncWriteExt, BufReader},
    process::Child,
};

use std::{
    collections::BTreeSet,
    ffi::{OsStr, OsString},
    fmt,
    io::Write,
    ops::{Deref, DerefMut},
    path::PathBuf,
    pin::Pin,
    sync::{
        Arc, Weak,
        atomic::{AtomicI32, Ordering::SeqCst},
    },
    task::Poll,
    time::{Duration, Instant},
};
use std::{path::Path, process::Stdio};
use util::{ConnectionResult, ResultExt, TryFutureExt};

const JSON_RPC_VERSION: &str = "2.0";
const CONTENT_LEN_HEADER: &str = "Content-Length: ";

const LSP_REQUEST_TIMEOUT: Duration = Duration::from_secs(60 * 2);
const SERVER_SHUTDOWN_TIMEOUT: Duration = Duration::from_secs(5);

type NotificationHandler = Box<dyn Send + FnMut(Option<RequestId>, Value, &mut AsyncApp)>;
type ResponseHandler = Box<dyn Send + FnOnce(Result<String, Error>)>;
type IoHandler = Box<dyn Send + FnMut(IoKind, &str)>;

/// Kind of language server stdio given to an IO handler.
#[derive(Debug, Clone, Copy)]
pub enum IoKind {
    StdOut,
    StdIn,
    StdErr,
}

/// Represents a launchable language server. This can either be a standalone binary or the path
/// to a runtime with arguments to instruct it to launch the actual language server file.
#[derive(Debug, Clone, Deserialize)]
pub struct LanguageServerBinary {
    pub path: PathBuf,
    pub arguments: Vec<OsString>,
    pub env: Option<HashMap<String, String>>,
}

/// Configures the search (and installation) of language servers.
#[derive(Debug, Clone, Deserialize)]
pub struct LanguageServerBinaryOptions {
    /// Whether the adapter should look at the users system
    pub allow_path_lookup: bool,
    /// Whether the adapter should download its own version
    pub allow_binary_download: bool,
}

/// A running language server process.
pub struct LanguageServer {
    server_id: LanguageServerId,
    next_id: AtomicI32,
    outbound_tx: channel::Sender<String>,
    name: LanguageServerName,
    process_name: Arc<str>,
    binary: LanguageServerBinary,
    capabilities: RwLock<ServerCapabilities>,
    /// Configuration sent to the server, stored for display in the language server logs
    /// buffer. This is represented as the message sent to the LSP in order to avoid cloning it (can
    /// be large in cases like sending schemas to the json server).
    configuration: Arc<DidChangeConfigurationParams>,
    code_action_kinds: Option<Vec<CodeActionKind>>,
    notification_handlers: Arc<Mutex<HashMap<&'static str, NotificationHandler>>>,
    response_handlers: Arc<Mutex<Option<HashMap<RequestId, ResponseHandler>>>>,
    io_handlers: Arc<Mutex<HashMap<i32, IoHandler>>>,
    executor: BackgroundExecutor,
    #[allow(clippy::type_complexity)]
    io_tasks: Mutex<Option<(Task<Option<()>>, Task<Option<()>>)>>,
    output_done_rx: Mutex<Option<barrier::Receiver>>,
    server: Arc<Mutex<Option<Child>>>,
    workspace_folders: Arc<Mutex<BTreeSet<Url>>>,
    root_uri: Url,
}

/// Identifies a running language server.
#[derive(Copy, Clone, Debug, PartialEq, Eq, PartialOrd, Ord, Hash)]
#[repr(transparent)]
pub struct LanguageServerId(pub usize);

impl LanguageServerId {
    pub fn from_proto(id: u64) -> Self {
        Self(id as usize)
    }

    pub fn to_proto(self) -> u64 {
        self.0 as u64
    }
}

/// A name of a language server.
#[derive(Clone, Debug, PartialEq, Eq, PartialOrd, Ord, Hash, Deserialize, Serialize)]
pub struct LanguageServerName(pub SharedString);

impl std::fmt::Display for LanguageServerName {
    fn fmt(&self, f: &mut std::fmt::Formatter<'_>) -> std::fmt::Result {
        std::fmt::Display::fmt(&self.0, f)
    }
}

impl AsRef<str> for LanguageServerName {
    fn as_ref(&self) -> &str {
        self.0.as_ref()
    }
}

impl AsRef<OsStr> for LanguageServerName {
    fn as_ref(&self) -> &OsStr {
        self.0.as_ref().as_ref()
    }
}

impl JsonSchema for LanguageServerName {
    fn schema_name() -> String {
        "LanguageServerName".into()
    }

    fn json_schema(_: &mut SchemaGenerator) -> Schema {
        SchemaObject {
            instance_type: Some(InstanceType::String.into()),
            ..Default::default()
        }
        .into()
    }
}

impl LanguageServerName {
    pub const fn new_static(s: &'static str) -> Self {
        Self(SharedString::new_static(s))
    }

    pub fn from_proto(s: String) -> Self {
        Self(s.into())
    }
}

impl<'a> From<&'a str> for LanguageServerName {
    fn from(str: &'a str) -> LanguageServerName {
        LanguageServerName(str.to_string().into())
    }
}

/// Handle to a language server RPC activity subscription.
pub enum Subscription {
    Notification {
        method: &'static str,
        notification_handlers: Option<Arc<Mutex<HashMap<&'static str, NotificationHandler>>>>,
    },
    Io {
        id: i32,
        io_handlers: Option<Weak<Mutex<HashMap<i32, IoHandler>>>>,
    },
}

/// Language server protocol RPC request message ID.
///
/// [LSP Specification](https://microsoft.github.io/language-server-protocol/specifications/lsp/3.17/specification/#requestMessage)
#[derive(Debug, Clone, Eq, PartialEq, Hash, Serialize, Deserialize)]
#[serde(untagged)]
pub enum RequestId {
    Int(i32),
    Str(String),
}

/// Language server protocol RPC request message.
///
/// [LSP Specification](https://microsoft.github.io/language-server-protocol/specifications/lsp/3.17/specification/#requestMessage)
#[derive(Serialize, Deserialize)]
pub struct Request<'a, T> {
    jsonrpc: &'static str,
    id: RequestId,
    method: &'a str,
    params: T,
}

/// Language server protocol RPC request response message before it is deserialized into a concrete type.
#[derive(Serialize, Deserialize)]
struct AnyResponse<'a> {
    jsonrpc: &'a str,
    id: RequestId,
    #[serde(default)]
    error: Option<Error>,
    #[serde(borrow)]
    result: Option<&'a RawValue>,
}

/// Language server protocol RPC request response message.
///
/// [LSP Specification](https://microsoft.github.io/language-server-protocol/specifications/lsp/3.17/specification/#responseMessage)
#[derive(Serialize)]
struct Response<T> {
    jsonrpc: &'static str,
    id: RequestId,
    #[serde(flatten)]
    value: LspResult<T>,
}

#[derive(Serialize)]
#[serde(rename_all = "snake_case")]
enum LspResult<T> {
    #[serde(rename = "result")]
    Ok(Option<T>),
    Error(Option<Error>),
}

/// Language server protocol RPC notification message.
///
/// [LSP Specification](https://microsoft.github.io/language-server-protocol/specifications/lsp/3.17/specification/#notificationMessage)
#[derive(Serialize, Deserialize)]
struct Notification<'a, T> {
    jsonrpc: &'static str,
    #[serde(borrow)]
    method: &'a str,
    params: T,
}

/// Language server RPC notification message before it is deserialized into a concrete type.
#[derive(Debug, Clone, Deserialize)]
struct AnyNotification {
    #[serde(default)]
    id: Option<RequestId>,
    method: String,
    #[serde(default)]
    params: Option<Value>,
}

#[derive(Debug, Serialize, Deserialize)]
struct Error {
    message: String,
}

pub trait LspRequestFuture<O>: Future<Output = ConnectionResult<O>> {
    fn id(&self) -> i32;
}

struct LspRequest<F> {
    id: i32,
    request: F,
}

impl<F> LspRequest<F> {
    pub fn new(id: i32, request: F) -> Self {
        Self { id, request }
    }
}

impl<F: Future> Future for LspRequest<F> {
    type Output = F::Output;

    fn poll(self: Pin<&mut Self>, cx: &mut std::task::Context<'_>) -> Poll<Self::Output> {
        // SAFETY: This is standard pin projection, we're pinned so our fields must be pinned.
        let inner = unsafe { Pin::new_unchecked(&mut self.get_unchecked_mut().request) };
        inner.poll(cx)
    }
}

impl<F, O> LspRequestFuture<O> for LspRequest<F>
where
    F: Future<Output = ConnectionResult<O>>,
{
    fn id(&self) -> i32 {
        self.id
    }
}

/// Combined capabilities of the server and the adapter.
#[derive(Debug)]
pub struct AdapterServerCapabilities {
    // Reported capabilities by the server
    pub server_capabilities: ServerCapabilities,
    // List of code actions supported by the LspAdapter matching the server
    pub code_action_kinds: Option<Vec<CodeActionKind>>,
}

impl LanguageServer {
    /// Starts a language server process.
    pub fn new(
        stderr_capture: Arc<Mutex<Option<String>>>,
        server_id: LanguageServerId,
        server_name: LanguageServerName,
        binary: LanguageServerBinary,
        root_path: &Path,
        code_action_kinds: Option<Vec<CodeActionKind>>,
        workspace_folders: Arc<Mutex<BTreeSet<Url>>>,
        cx: &mut AsyncApp,
    ) -> Result<Self> {
        let working_dir = if root_path.is_dir() {
            root_path
        } else {
            root_path.parent().unwrap_or_else(|| Path::new("/"))
        };

        log::info!(
            "starting language server process. binary path: {:?}, working directory: {:?}, args: {:?}",
            binary.path,
            working_dir,
            &binary.arguments
        );

        let mut server = util::command::new_smol_command(&binary.path)
            .current_dir(working_dir)
            .args(&binary.arguments)
            .envs(binary.env.clone().unwrap_or_default())
            .stdin(Stdio::piped())
            .stdout(Stdio::piped())
            .stderr(Stdio::piped())
            .kill_on_drop(true)
            .spawn()
            .with_context(|| {
                format!(
                    "failed to spawn command. path: {:?}, working directory: {:?}, args: {:?}",
                    binary.path, working_dir, &binary.arguments
                )
            })?;

        let stdin = server.stdin.take().unwrap();
        let stdout = server.stdout.take().unwrap();
        let stderr = server.stderr.take().unwrap();
        let root_uri = Url::from_file_path(&working_dir)
            .map_err(|()| anyhow!("{working_dir:?} is not a valid URI"))?;
        let server = Self::new_internal(
            server_id,
            server_name,
            stdin,
            stdout,
            Some(stderr),
            stderr_capture,
            Some(server),
            code_action_kinds,
            binary,
            root_uri,
            workspace_folders,
            cx,
            move |notification| {
                log::info!(
                    "Language server with id {} sent unhandled notification {}:\n{}",
                    server_id,
                    notification.method,
                    serde_json::to_string_pretty(&notification.params).unwrap(),
                );
            },
        );

        Ok(server)
    }

    fn new_internal<Stdin, Stdout, Stderr, F>(
        server_id: LanguageServerId,
        server_name: LanguageServerName,
        stdin: Stdin,
        stdout: Stdout,
        stderr: Option<Stderr>,
        stderr_capture: Arc<Mutex<Option<String>>>,
        server: Option<Child>,
        code_action_kinds: Option<Vec<CodeActionKind>>,
        binary: LanguageServerBinary,
        root_uri: Url,
        workspace_folders: Arc<Mutex<BTreeSet<Url>>>,
        cx: &mut AsyncApp,
        on_unhandled_notification: F,
    ) -> Self
    where
        Stdin: AsyncWrite + Unpin + Send + 'static,
        Stdout: AsyncRead + Unpin + Send + 'static,
        Stderr: AsyncRead + Unpin + Send + 'static,
        F: FnMut(AnyNotification) + 'static + Send + Sync + Clone,
    {
        let (outbound_tx, outbound_rx) = channel::unbounded::<String>();
        let (output_done_tx, output_done_rx) = barrier::channel();
        let notification_handlers =
            Arc::new(Mutex::new(HashMap::<_, NotificationHandler>::default()));
        let response_handlers =
            Arc::new(Mutex::new(Some(HashMap::<_, ResponseHandler>::default())));
        let io_handlers = Arc::new(Mutex::new(HashMap::default()));

        let stdout_input_task = cx.spawn({
            let on_unhandled_notification = on_unhandled_notification.clone();
            let notification_handlers = notification_handlers.clone();
            let response_handlers = response_handlers.clone();
            let io_handlers = io_handlers.clone();
            async move |cx| {
                Self::handle_input(
                    stdout,
                    on_unhandled_notification,
                    notification_handlers,
                    response_handlers,
                    io_handlers,
                    cx,
                )
                .log_err()
                .await
            }
        });
        let stderr_input_task = stderr
            .map(|stderr| {
                let io_handlers = io_handlers.clone();
                let stderr_captures = stderr_capture.clone();
                cx.spawn(async move |_| {
                    Self::handle_stderr(stderr, io_handlers, stderr_captures)
                        .log_err()
                        .await
                })
            })
            .unwrap_or_else(|| Task::ready(None));
        let input_task = cx.spawn(async move |_| {
            let (stdout, stderr) = futures::join!(stdout_input_task, stderr_input_task);
            stdout.or(stderr)
        });
        let output_task = cx.background_spawn({
            Self::handle_output(
                stdin,
                outbound_rx,
                output_done_tx,
                response_handlers.clone(),
                io_handlers.clone(),
            )
            .log_err()
        });

        let configuration = DidChangeConfigurationParams {
            settings: Value::Null,
        }
        .into();

        Self {
            server_id,
            notification_handlers,
            response_handlers,
            io_handlers,
            name: server_name,
            process_name: binary
                .path
                .file_name()
                .map(|name| Arc::from(name.to_string_lossy()))
                .unwrap_or_default(),
            binary,
            capabilities: Default::default(),
            configuration,
            code_action_kinds,
            next_id: Default::default(),
            outbound_tx,
            executor: cx.background_executor().clone(),
            io_tasks: Mutex::new(Some((input_task, output_task))),
            output_done_rx: Mutex::new(Some(output_done_rx)),
            server: Arc::new(Mutex::new(server)),
            workspace_folders,
            root_uri,
        }
    }

    /// List of code action kinds this language server reports being able to emit.
    pub fn code_action_kinds(&self) -> Option<Vec<CodeActionKind>> {
        self.code_action_kinds.clone()
    }

    async fn handle_input<Stdout, F>(
        stdout: Stdout,
        mut on_unhandled_notification: F,
        notification_handlers: Arc<Mutex<HashMap<&'static str, NotificationHandler>>>,
        response_handlers: Arc<Mutex<Option<HashMap<RequestId, ResponseHandler>>>>,
        io_handlers: Arc<Mutex<HashMap<i32, IoHandler>>>,
        cx: &mut AsyncApp,
    ) -> anyhow::Result<()>
    where
        Stdout: AsyncRead + Unpin + Send + 'static,
        F: FnMut(AnyNotification) + 'static + Send,
    {
        use smol::stream::StreamExt;
        let stdout = BufReader::new(stdout);
        let _clear_response_handlers = util::defer({
            let response_handlers = response_handlers.clone();
            move || {
                response_handlers.lock().take();
            }
        });
        let mut input_handler = input_handler::LspStdoutHandler::new(
            stdout,
            response_handlers,
            io_handlers,
            cx.background_executor().clone(),
        );

        while let Some(msg) = input_handler.notifications_channel.next().await {
            {
                let mut notification_handlers = notification_handlers.lock();
                if let Some(handler) = notification_handlers.get_mut(msg.method.as_str()) {
                    handler(msg.id, msg.params.unwrap_or(Value::Null), cx);
                } else {
                    drop(notification_handlers);
                    on_unhandled_notification(msg);
                }
            }

            // Don't starve the main thread when receiving lots of notifications at once.
            smol::future::yield_now().await;
        }
        input_handler.loop_handle.await
    }

    async fn handle_stderr<Stderr>(
        stderr: Stderr,
        io_handlers: Arc<Mutex<HashMap<i32, IoHandler>>>,
        stderr_capture: Arc<Mutex<Option<String>>>,
    ) -> anyhow::Result<()>
    where
        Stderr: AsyncRead + Unpin + Send + 'static,
    {
        let mut stderr = BufReader::new(stderr);
        let mut buffer = Vec::new();

        loop {
            buffer.clear();

            let bytes_read = stderr.read_until(b'\n', &mut buffer).await?;
            if bytes_read == 0 {
                return Ok(());
            }

            if let Ok(message) = std::str::from_utf8(&buffer) {
                log::trace!("incoming stderr message:{message}");
                for handler in io_handlers.lock().values_mut() {
                    handler(IoKind::StdErr, message);
                }

                if let Some(stderr) = stderr_capture.lock().as_mut() {
                    stderr.push_str(message);
                }
            }

            // Don't starve the main thread when receiving lots of messages at once.
            smol::future::yield_now().await;
        }
    }

    async fn handle_output<Stdin>(
        stdin: Stdin,
        outbound_rx: channel::Receiver<String>,
        output_done_tx: barrier::Sender,
        response_handlers: Arc<Mutex<Option<HashMap<RequestId, ResponseHandler>>>>,
        io_handlers: Arc<Mutex<HashMap<i32, IoHandler>>>,
    ) -> anyhow::Result<()>
    where
        Stdin: AsyncWrite + Unpin + Send + 'static,
    {
        let mut stdin = BufWriter::new(stdin);
        let _clear_response_handlers = util::defer({
            let response_handlers = response_handlers.clone();
            move || {
                response_handlers.lock().take();
            }
        });
        let mut content_len_buffer = Vec::new();
        while let Ok(message) = outbound_rx.recv().await {
            log::trace!("outgoing message:{}", message);
            for handler in io_handlers.lock().values_mut() {
                handler(IoKind::StdIn, &message);
            }

            content_len_buffer.clear();
            write!(content_len_buffer, "{}", message.len()).unwrap();
            stdin.write_all(CONTENT_LEN_HEADER.as_bytes()).await?;
            stdin.write_all(&content_len_buffer).await?;
            stdin.write_all("\r\n\r\n".as_bytes()).await?;
            stdin.write_all(message.as_bytes()).await?;
            stdin.flush().await?;
        }
        drop(output_done_tx);
        Ok(())
    }

    pub fn default_initialize_params(&self, pull_diagnostics: bool, cx: &App) -> InitializeParams {
        let workspace_folders = self
            .workspace_folders
            .lock()
            .iter()
            .cloned()
            .map(|uri| WorkspaceFolder {
                name: Default::default(),
                uri,
            })
            .collect::<Vec<_>>();
        #[allow(deprecated)]
        InitializeParams {
            process_id: None,
            root_path: None,
            root_uri: Some(self.root_uri.clone()),
            initialization_options: None,
            capabilities: ClientCapabilities {
                general: Some(GeneralClientCapabilities {
                    position_encodings: Some(vec![PositionEncodingKind::UTF16]),
                    ..Default::default()
                }),
                workspace: Some(WorkspaceClientCapabilities {
                    configuration: Some(true),
                    did_change_watched_files: Some(DidChangeWatchedFilesClientCapabilities {
                        dynamic_registration: Some(true),
                        relative_pattern_support: Some(true),
                    }),
                    did_change_configuration: Some(DynamicRegistrationClientCapabilities {
                        dynamic_registration: Some(true),
                    }),
                    workspace_folders: Some(true),
                    symbol: Some(WorkspaceSymbolClientCapabilities {
                        resolve_support: None,
                        ..WorkspaceSymbolClientCapabilities::default()
                    }),
                    inlay_hint: Some(InlayHintWorkspaceClientCapabilities {
                        refresh_support: Some(true),
                    }),
                    diagnostic: Some(DiagnosticWorkspaceClientCapabilities {
                        refresh_support: Some(true),
                    })
                    .filter(|_| pull_diagnostics),
                    code_lens: Some(CodeLensWorkspaceClientCapabilities {
                        refresh_support: Some(true),
                    }),
                    workspace_edit: Some(WorkspaceEditClientCapabilities {
                        resource_operations: Some(vec![
                            ResourceOperationKind::Create,
                            ResourceOperationKind::Rename,
                            ResourceOperationKind::Delete,
                        ]),
                        document_changes: Some(true),
                        snippet_edit_support: Some(true),
                        ..WorkspaceEditClientCapabilities::default()
                    }),
                    file_operations: Some(WorkspaceFileOperationsClientCapabilities {
                        dynamic_registration: Some(false),
                        did_rename: Some(true),
                        will_rename: Some(true),
                        ..Default::default()
                    }),
                    apply_edit: Some(true),
                    execute_command: Some(ExecuteCommandClientCapabilities {
                        dynamic_registration: Some(false),
                    }),
                    ..Default::default()
                }),
                text_document: Some(TextDocumentClientCapabilities {
                    definition: Some(GotoCapability {
                        link_support: Some(true),
                        dynamic_registration: None,
                    }),
                    code_action: Some(CodeActionClientCapabilities {
                        code_action_literal_support: Some(CodeActionLiteralSupport {
                            code_action_kind: CodeActionKindLiteralSupport {
                                value_set: vec![
                                    CodeActionKind::REFACTOR.as_str().into(),
                                    CodeActionKind::QUICKFIX.as_str().into(),
                                    CodeActionKind::SOURCE.as_str().into(),
                                ],
                            },
                        }),
                        data_support: Some(true),
                        resolve_support: Some(CodeActionCapabilityResolveSupport {
                            properties: vec![
                                "kind".to_string(),
                                "diagnostics".to_string(),
                                "isPreferred".to_string(),
                                "disabled".to_string(),
                                "edit".to_string(),
                                "command".to_string(),
                            ],
                        }),
                        ..Default::default()
                    }),
                    completion: Some(CompletionClientCapabilities {
                        completion_item: Some(CompletionItemCapability {
                            snippet_support: Some(true),
                            resolve_support: Some(CompletionItemCapabilityResolveSupport {
                                properties: vec![
                                    "additionalTextEdits".to_string(),
                                    "command".to_string(),
                                    "documentation".to_string(),
                                    // NB: Do not have this resolved, otherwise Zed becomes slow to complete things
                                    // "textEdit".to_string(),
                                ],
                            }),
                            insert_replace_support: Some(true),
                            label_details_support: Some(true),
                            insert_text_mode_support: Some(InsertTextModeSupport {
                                value_set: vec![
                                    InsertTextMode::AS_IS,
                                    InsertTextMode::ADJUST_INDENTATION,
                                ],
                            }),
                            ..Default::default()
                        }),
                        insert_text_mode: Some(InsertTextMode::ADJUST_INDENTATION),
                        completion_list: Some(CompletionListCapability {
                            item_defaults: Some(vec![
                                "commitCharacters".to_owned(),
                                "editRange".to_owned(),
                                "insertTextMode".to_owned(),
                                "insertTextFormat".to_owned(),
                                "data".to_owned(),
                            ]),
                        }),
                        context_support: Some(true),
                        ..Default::default()
                    }),
                    rename: Some(RenameClientCapabilities {
                        prepare_support: Some(true),
                        prepare_support_default_behavior: Some(
                            PrepareSupportDefaultBehavior::IDENTIFIER,
                        ),
                        ..Default::default()
                    }),
                    hover: Some(HoverClientCapabilities {
                        content_format: Some(vec![MarkupKind::Markdown]),
                        dynamic_registration: None,
                    }),
                    inlay_hint: Some(InlayHintClientCapabilities {
                        resolve_support: Some(InlayHintResolveClientCapabilities {
                            properties: vec![
                                "textEdits".to_string(),
                                "tooltip".to_string(),
                                "label.tooltip".to_string(),
                                "label.location".to_string(),
                                "label.command".to_string(),
                            ],
                        }),
                        dynamic_registration: Some(false),
                    }),
                    publish_diagnostics: Some(PublishDiagnosticsClientCapabilities {
                        related_information: Some(true),
                        ..Default::default()
                    }),
                    formatting: Some(DynamicRegistrationClientCapabilities {
                        dynamic_registration: Some(true),
                    }),
                    range_formatting: Some(DynamicRegistrationClientCapabilities {
                        dynamic_registration: Some(true),
                    }),
                    on_type_formatting: Some(DynamicRegistrationClientCapabilities {
                        dynamic_registration: Some(true),
                    }),
                    signature_help: Some(SignatureHelpClientCapabilities {
                        signature_information: Some(SignatureInformationSettings {
                            documentation_format: Some(vec![
                                MarkupKind::Markdown,
                                MarkupKind::PlainText,
                            ]),
                            parameter_information: Some(ParameterInformationSettings {
                                label_offset_support: Some(true),
                            }),
                            active_parameter_support: Some(true),
                        }),
                        ..SignatureHelpClientCapabilities::default()
                    }),
                    synchronization: Some(TextDocumentSyncClientCapabilities {
                        did_save: Some(true),
                        ..TextDocumentSyncClientCapabilities::default()
                    }),
                    code_lens: Some(CodeLensClientCapabilities {
                        dynamic_registration: Some(false),
                    }),
                    document_symbol: Some(DocumentSymbolClientCapabilities {
                        hierarchical_document_symbol_support: Some(true),
                        ..DocumentSymbolClientCapabilities::default()
                    }),
                    diagnostic: Some(DiagnosticClientCapabilities {
                        dynamic_registration: Some(false),
                        related_document_support: Some(true),
                    })
                    .filter(|_| pull_diagnostics),
                    ..TextDocumentClientCapabilities::default()
                }),
                experimental: Some(json!({
                    "serverStatusNotification": true,
                    "localDocs": true,
                })),
                window: Some(WindowClientCapabilities {
                    work_done_progress: Some(true),
                    show_message: Some(ShowMessageRequestClientCapabilities {
                        message_action_item: None,
                    }),
                    ..Default::default()
                }),
            },
            trace: None,
            workspace_folders: Some(workspace_folders),
            client_info: release_channel::ReleaseChannel::try_global(cx).map(|release_channel| {
                ClientInfo {
                    name: release_channel.display_name().to_string(),
                    version: Some(release_channel::AppVersion::global(cx).to_string()),
                }
            }),
            locale: None,

            ..Default::default()
        }
    }

    /// Initializes a language server by sending the `Initialize` request.
    /// Note that `options` is used directly to construct [`InitializeParams`], which is why it is owned.
    ///
    /// [LSP Specification](https://microsoft.github.io/language-server-protocol/specifications/lsp/3.17/specification/#initialize)
    pub fn initialize(
        mut self,
        params: InitializeParams,
        configuration: Arc<DidChangeConfigurationParams>,
        cx: &App,
    ) -> Task<Result<Arc<Self>>> {
        cx.spawn(async move |_| {
            let response = self
                .request::<request::Initialize>(params)
                .await
                .into_response()
                .with_context(|| {
                    format!(
                        "initializing server {}, id {}",
                        self.name(),
                        self.server_id()
                    )
                })?;
            if let Some(info) = response.server_info {
                self.process_name = info.name.into();
            }
            self.capabilities = RwLock::new(response.capabilities);
            self.configuration = configuration;

            self.notify::<notification::Initialized>(&InitializedParams {})?;
            Ok(Arc::new(self))
        })
    }

    /// Sends a shutdown request to the language server process and prepares the [`LanguageServer`] to be dropped.
    pub fn shutdown(&self) -> Option<impl 'static + Send + Future<Output = Option<()>> + use<>> {
        if let Some(tasks) = self.io_tasks.lock().take() {
            let response_handlers = self.response_handlers.clone();
            let next_id = AtomicI32::new(self.next_id.load(SeqCst));
            let outbound_tx = self.outbound_tx.clone();
            let executor = self.executor.clone();
            let mut output_done = self.output_done_rx.lock().take().unwrap();
            let shutdown_request = Self::request_internal::<request::Shutdown>(
                &next_id,
                &response_handlers,
                &outbound_tx,
                &executor,
                (),
            );
            let exit = Self::notify_internal::<notification::Exit>(&outbound_tx, &());
            outbound_tx.close();

            let server = self.server.clone();
            let name = self.name.clone();
            let mut timer = self.executor.timer(SERVER_SHUTDOWN_TIMEOUT).fuse();
            Some(
                async move {
                    log::debug!("language server shutdown started");

                    select! {
                        request_result = shutdown_request.fuse() => {
                            match request_result {
                                ConnectionResult::Timeout => {
                                    log::warn!("timeout waiting for language server {name} to shutdown");
                                },
                                ConnectionResult::ConnectionReset => {},
                                ConnectionResult::Result(r) => r?,
                            }
                        }

                        _ = timer => {
                            log::info!("timeout waiting for language server {name} to shutdown");
                        },
                    }

                    response_handlers.lock().take();
                    exit?;
                    output_done.recv().await;
                    server.lock().take().map(|mut child| child.kill());
                    log::debug!("language server shutdown finished");

                    drop(tasks);
                    anyhow::Ok(())
                }
                .log_err(),
            )
        } else {
            None
        }
    }

    /// Register a handler to handle incoming LSP notifications.
    ///
    /// [LSP Specification](https://microsoft.github.io/language-server-protocol/specifications/lsp/3.17/specification/#notificationMessage)
    #[must_use]
    pub fn on_notification<T, F>(&self, f: F) -> Subscription
    where
        T: notification::Notification,
        F: 'static + Send + FnMut(T::Params, &mut AsyncApp),
    {
        self.on_custom_notification(T::METHOD, f)
    }

    /// Register a handler to handle incoming LSP requests.
    ///
    /// [LSP Specification](https://microsoft.github.io/language-server-protocol/specifications/lsp/3.17/specification/#requestMessage)
    #[must_use]
    pub fn on_request<T, F, Fut>(&self, f: F) -> Subscription
    where
        T: request::Request,
        T::Params: 'static + Send,
        F: 'static + FnMut(T::Params, &mut AsyncApp) -> Fut + Send,
        Fut: 'static + Future<Output = Result<T::Result>>,
    {
        self.on_custom_request(T::METHOD, f)
    }

    /// Registers a handler to inspect all language server process stdio.
    #[must_use]
    pub fn on_io<F>(&self, f: F) -> Subscription
    where
        F: 'static + Send + FnMut(IoKind, &str),
    {
        let id = self.next_id.fetch_add(1, SeqCst);
        self.io_handlers.lock().insert(id, Box::new(f));
        Subscription::Io {
            id,
            io_handlers: Some(Arc::downgrade(&self.io_handlers)),
        }
    }

    /// Removes a request handler registers via [`Self::on_request`].
    pub fn remove_request_handler<T: request::Request>(&self) {
        self.notification_handlers.lock().remove(T::METHOD);
    }

    /// Removes a notification handler registers via [`Self::on_notification`].
    pub fn remove_notification_handler<T: notification::Notification>(&self) {
        self.notification_handlers.lock().remove(T::METHOD);
    }

    /// Checks if a notification handler has been registered via [`Self::on_notification`].
    pub fn has_notification_handler<T: notification::Notification>(&self) -> bool {
        self.notification_handlers.lock().contains_key(T::METHOD)
    }

    #[must_use]
    fn on_custom_notification<Params, F>(&self, method: &'static str, mut f: F) -> Subscription
    where
        F: 'static + FnMut(Params, &mut AsyncApp) + Send,
        Params: DeserializeOwned,
    {
        let prev_handler = self.notification_handlers.lock().insert(
            method,
            Box::new(move |_, params, cx| {
                if let Some(params) = serde_json::from_value(params).log_err() {
                    f(params, cx);
                }
            }),
        );
        assert!(
            prev_handler.is_none(),
            "registered multiple handlers for the same LSP method"
        );
        Subscription::Notification {
            method,
            notification_handlers: Some(self.notification_handlers.clone()),
        }
    }

    #[must_use]
    fn on_custom_request<Params, Res, Fut, F>(&self, method: &'static str, mut f: F) -> Subscription
    where
        F: 'static + FnMut(Params, &mut AsyncApp) -> Fut + Send,
        Fut: 'static + Future<Output = Result<Res>>,
        Params: DeserializeOwned + Send + 'static,
        Res: Serialize,
    {
        let outbound_tx = self.outbound_tx.clone();
        let prev_handler = self.notification_handlers.lock().insert(
            method,
            Box::new(move |id, params, cx| {
                if let Some(id) = id {
                    match serde_json::from_value(params) {
                        Ok(params) => {
                            let response = f(params, cx);
                            cx.foreground_executor()
                                .spawn({
                                    let outbound_tx = outbound_tx.clone();
                                    async move {
                                        let response = match response.await {
                                            Ok(result) => Response {
                                                jsonrpc: JSON_RPC_VERSION,
                                                id,
                                                value: LspResult::Ok(Some(result)),
                                            },
                                            Err(error) => Response {
                                                jsonrpc: JSON_RPC_VERSION,
                                                id,
                                                value: LspResult::Error(Some(Error {
                                                    message: error.to_string(),
                                                })),
                                            },
                                        };
                                        if let Some(response) =
                                            serde_json::to_string(&response).log_err()
                                        {
                                            outbound_tx.try_send(response).ok();
                                        }
                                    }
                                })
                                .detach();
                        }

                        Err(error) => {
                            log::error!("error deserializing {} request: {:?}", method, error);
                            let response = AnyResponse {
                                jsonrpc: JSON_RPC_VERSION,
                                id,
                                result: None,
                                error: Some(Error {
                                    message: error.to_string(),
                                }),
                            };
                            if let Some(response) = serde_json::to_string(&response).log_err() {
                                outbound_tx.try_send(response).ok();
                            }
                        }
                    }
                }
            }),
        );
        assert!(
            prev_handler.is_none(),
            "registered multiple handlers for the same LSP method"
        );
        Subscription::Notification {
            method,
            notification_handlers: Some(self.notification_handlers.clone()),
        }
    }

    /// Get the name of the running language server.
    pub fn name(&self) -> LanguageServerName {
        self.name.clone()
    }

    pub fn process_name(&self) -> &str {
        &self.process_name
    }

    /// Get the reported capabilities of the running language server.
    pub fn capabilities(&self) -> ServerCapabilities {
        self.capabilities.read().clone()
    }

    /// Get the reported capabilities of the running language server and
    /// what we know on the client/adapter-side of its capabilities.
    pub fn adapter_server_capabilities(&self) -> AdapterServerCapabilities {
        AdapterServerCapabilities {
            server_capabilities: self.capabilities(),
            code_action_kinds: self.code_action_kinds(),
        }
    }

    pub fn update_capabilities(&self, update: impl FnOnce(&mut ServerCapabilities)) {
        update(self.capabilities.write().deref_mut());
    }

    pub fn configuration(&self) -> &Value {
        &self.configuration.settings
    }

    /// Get the id of the running language server.
    pub fn server_id(&self) -> LanguageServerId {
        self.server_id
    }

    /// Language server's binary information.
    pub fn binary(&self) -> &LanguageServerBinary {
        &self.binary
    }
    /// Sends a RPC request to the language server.
    ///
    /// [LSP Specification](https://microsoft.github.io/language-server-protocol/specifications/lsp/3.17/specification/#requestMessage)
    pub fn request<T: request::Request>(
        &self,
        params: T::Params,
    ) -> impl LspRequestFuture<T::Result> + use<T>
    where
        T::Result: 'static + Send,
    {
        Self::request_internal::<T>(
            &self.next_id,
            &self.response_handlers,
            &self.outbound_tx,
            &self.executor,
            params,
        )
    }

    fn request_internal<T>(
        next_id: &AtomicI32,
        response_handlers: &Mutex<Option<HashMap<RequestId, ResponseHandler>>>,
        outbound_tx: &channel::Sender<String>,
        executor: &BackgroundExecutor,
        params: T::Params,
    ) -> impl LspRequestFuture<T::Result> + use<T>
    where
        T::Result: 'static + Send,
        T: request::Request,
    {
        let id = next_id.fetch_add(1, SeqCst);
        let message = serde_json::to_string(&Request {
            jsonrpc: JSON_RPC_VERSION,
            id: RequestId::Int(id),
            method: T::METHOD,
            params,
        })
        .unwrap();

        let (tx, rx) = oneshot::channel();
        let handle_response = response_handlers
            .lock()
            .as_mut()
            .context("server shut down")
            .map(|handlers| {
                let executor = executor.clone();
                handlers.insert(
                    RequestId::Int(id),
                    Box::new(move |result| {
                        executor
                            .spawn(async move {
                                let response = match result {
                                    Ok(response) => match serde_json::from_str(&response) {
                                        Ok(deserialized) => Ok(deserialized),
                                        Err(error) => {
                                            log::error!("failed to deserialize response from language server: {}. response from language server: {:?}", error, response);
                                            Err(error).context("failed to deserialize response")
                                        }
                                    }
                                    Err(error) => Err(anyhow!("{}", error.message)),
                                };
                                _ = tx.send(response);
                            })
                            .detach();
                    }),
                );
            });

        let send = outbound_tx
            .try_send(message)
            .context("failed to write to language server's stdin");

        let outbound_tx = outbound_tx.downgrade();
        let mut timeout = executor.timer(LSP_REQUEST_TIMEOUT).fuse();
        let started = Instant::now();
        LspRequest::new(id, async move {
            if let Err(e) = handle_response {
                return ConnectionResult::Result(Err(e));
            }
            if let Err(e) = send {
                return ConnectionResult::Result(Err(e));
            }

            let cancel_on_drop = util::defer(move || {
                if let Some(outbound_tx) = outbound_tx.upgrade() {
                    Self::notify_internal::<notification::Cancel>(
                        &outbound_tx,
                        &CancelParams {
                            id: NumberOrString::Number(id),
                        },
                    )
                    .ok();
                }
            });

            let method = T::METHOD;
            select! {
                response = rx.fuse() => {
                    let elapsed = started.elapsed();
                    log::trace!("Took {elapsed:?} to receive response to {method:?} id {id}");
                    cancel_on_drop.abort();
                    match response {
                        Ok(response_result) => ConnectionResult::Result(response_result),
                        Err(Canceled) => {
                            log::error!("Server reset connection for a request {method:?} id {id}");
                            ConnectionResult::ConnectionReset
                        },
                    }
                }

                _ = timeout => {
                    log::error!("Cancelled LSP request task for {method:?} id {id} which took over {LSP_REQUEST_TIMEOUT:?}");
                    ConnectionResult::Timeout
                }
            }
        })
    }

    /// Sends a RPC notification to the language server.
    ///
    /// [LSP Specification](https://microsoft.github.io/language-server-protocol/specifications/lsp/3.17/specification/#notificationMessage)
    pub fn notify<T: notification::Notification>(&self, params: &T::Params) -> Result<()> {
        Self::notify_internal::<T>(&self.outbound_tx, params)
    }

    fn notify_internal<T: notification::Notification>(
        outbound_tx: &channel::Sender<String>,
        params: &T::Params,
    ) -> Result<()> {
        let message = serde_json::to_string(&Notification {
            jsonrpc: JSON_RPC_VERSION,
            method: T::METHOD,
            params,
        })
        .unwrap();
        outbound_tx.try_send(message)?;
        Ok(())
    }

    /// Add new workspace folder to the list.
    pub fn add_workspace_folder(&self, uri: Url) {
        if self
            .capabilities()
            .workspace
            .and_then(|ws| {
                ws.workspace_folders.and_then(|folders| {
                    folders
                        .change_notifications
                        .map(|caps| matches!(caps, OneOf::Left(false)))
                })
            })
            .unwrap_or(true)
        {
            return;
        }

        let is_new_folder = self.workspace_folders.lock().insert(uri.clone());
        if is_new_folder {
            let params = DidChangeWorkspaceFoldersParams {
                event: WorkspaceFoldersChangeEvent {
                    added: vec![WorkspaceFolder {
                        uri,
                        name: String::default(),
                    }],
                    removed: vec![],
                },
            };
            self.notify::<DidChangeWorkspaceFolders>(&params).ok();
        }
    }
    /// Add new workspace folder to the list.
    pub fn remove_workspace_folder(&self, uri: Url) {
        if self
            .capabilities()
            .workspace
            .and_then(|ws| {
                ws.workspace_folders.and_then(|folders| {
                    folders
                        .change_notifications
                        .map(|caps| !matches!(caps, OneOf::Left(false)))
                })
            })
            .unwrap_or(true)
        {
            return;
        }
        let was_removed = self.workspace_folders.lock().remove(&uri);
        if was_removed {
            let params = DidChangeWorkspaceFoldersParams {
                event: WorkspaceFoldersChangeEvent {
                    added: vec![],
                    removed: vec![WorkspaceFolder {
                        uri,
                        name: String::default(),
                    }],
                },
            };
            self.notify::<DidChangeWorkspaceFolders>(&params).ok();
        }
    }
    pub fn set_workspace_folders(&self, folders: BTreeSet<Url>) {
        let mut workspace_folders = self.workspace_folders.lock();

        let old_workspace_folders = std::mem::take(&mut *workspace_folders);
        let added: Vec<_> = folders
            .difference(&old_workspace_folders)
            .map(|uri| WorkspaceFolder {
                uri: uri.clone(),
                name: String::default(),
            })
            .collect();

        let removed: Vec<_> = old_workspace_folders
            .difference(&folders)
            .map(|uri| WorkspaceFolder {
                uri: uri.clone(),
                name: String::default(),
            })
            .collect();
        *workspace_folders = folders;
        let should_notify = !added.is_empty() || !removed.is_empty();
        if should_notify {
            drop(workspace_folders);
            let params = DidChangeWorkspaceFoldersParams {
                event: WorkspaceFoldersChangeEvent { added, removed },
            };
            self.notify::<DidChangeWorkspaceFolders>(&params).ok();
        }
    }

    pub fn workspace_folders(&self) -> impl Deref<Target = BTreeSet<Url>> + '_ {
        self.workspace_folders.lock()
    }

    pub fn register_buffer(
        &self,
        uri: Url,
        language_id: String,
        version: i32,
        initial_text: String,
    ) {
        self.notify::<notification::DidOpenTextDocument>(&DidOpenTextDocumentParams {
            text_document: TextDocumentItem::new(uri, language_id, version, initial_text),
        })
        .ok();
    }

    pub fn unregister_buffer(&self, uri: Url) {
        self.notify::<notification::DidCloseTextDocument>(&DidCloseTextDocumentParams {
            text_document: TextDocumentIdentifier::new(uri),
        })
        .ok();
    }
}

impl Drop for LanguageServer {
    fn drop(&mut self) {
        if let Some(shutdown) = self.shutdown() {
            self.executor.spawn(shutdown).detach();
        }
    }
}

impl Subscription {
    /// Detaching a subscription handle prevents it from unsubscribing on drop.
    pub fn detach(&mut self) {
        match self {
            Subscription::Notification {
                notification_handlers,
                ..
            } => *notification_handlers = None,
            Subscription::Io { io_handlers, .. } => *io_handlers = None,
        }
    }
}

impl fmt::Display for LanguageServerId {
    fn fmt(&self, f: &mut fmt::Formatter<'_>) -> fmt::Result {
        self.0.fmt(f)
    }
}

impl fmt::Debug for LanguageServer {
    fn fmt(&self, f: &mut fmt::Formatter<'_>) -> fmt::Result {
        f.debug_struct("LanguageServer")
            .field("id", &self.server_id.0)
            .field("name", &self.name)
            .finish_non_exhaustive()
    }
}

impl Drop for Subscription {
    fn drop(&mut self) {
        match self {
            Subscription::Notification {
                method,
                notification_handlers,
            } => {
                if let Some(handlers) = notification_handlers {
                    handlers.lock().remove(method);
                }
            }
            Subscription::Io { id, io_handlers } => {
                if let Some(io_handlers) = io_handlers.as_ref().and_then(|h| h.upgrade()) {
                    io_handlers.lock().remove(id);
                }
            }
        }
    }
<<<<<<< HEAD
=======
}

/// Mock language server for use in tests.
#[cfg(any(test, feature = "test-support"))]
#[derive(Clone)]
pub struct FakeLanguageServer {
    pub binary: LanguageServerBinary,
    pub server: Arc<LanguageServer>,
    notifications_rx: channel::Receiver<(String, String)>,
}

#[cfg(any(test, feature = "test-support"))]
impl FakeLanguageServer {
    /// Construct a fake language server.
    pub fn new(
        server_id: LanguageServerId,
        binary: LanguageServerBinary,
        name: String,
        capabilities: ServerCapabilities,
        cx: &mut AsyncApp,
    ) -> (LanguageServer, FakeLanguageServer) {
        let (stdin_writer, stdin_reader) = async_pipe::pipe();
        let (stdout_writer, stdout_reader) = async_pipe::pipe();
        let (notifications_tx, notifications_rx) = channel::unbounded();

        let server_name = LanguageServerName(name.clone().into());
        let process_name = Arc::from(name.as_str());
        let root = Self::root_path();
        let workspace_folders: Arc<Mutex<BTreeSet<Url>>> = Default::default();
        let mut server = LanguageServer::new_internal(
            server_id,
            server_name.clone(),
            stdin_writer,
            stdout_reader,
            None::<async_pipe::PipeReader>,
            Arc::new(Mutex::new(None)),
            None,
            None,
            binary.clone(),
            root,
            workspace_folders.clone(),
            cx,
            |_| {},
        );
        server.process_name = process_name;
        let fake = FakeLanguageServer {
            binary: binary.clone(),
            server: Arc::new({
                let mut server = LanguageServer::new_internal(
                    server_id,
                    server_name,
                    stdout_writer,
                    stdin_reader,
                    None::<async_pipe::PipeReader>,
                    Arc::new(Mutex::new(None)),
                    None,
                    None,
                    binary,
                    Self::root_path(),
                    workspace_folders,
                    cx,
                    move |msg| {
                        notifications_tx
                            .try_send((
                                msg.method.to_string(),
                                msg.params.unwrap_or(Value::Null).to_string(),
                            ))
                            .ok();
                    },
                );
                server.process_name = name.as_str().into();
                server
            }),
            notifications_rx,
        };
        fake.set_request_handler::<request::Initialize, _, _>({
            let capabilities = capabilities;
            move |_, _| {
                let capabilities = capabilities.clone();
                let name = name.clone();
                async move {
                    Ok(InitializeResult {
                        capabilities,
                        server_info: Some(ServerInfo {
                            name,
                            ..Default::default()
                        }),
                    })
                }
            }
        });

        (server, fake)
    }
    #[cfg(target_os = "windows")]
    fn root_path() -> Url {
        Url::from_file_path("C:/").unwrap()
    }

    #[cfg(not(target_os = "windows"))]
    fn root_path() -> Url {
        Url::from_file_path("/").unwrap()
    }
}

#[cfg(any(test, feature = "test-support"))]
impl LanguageServer {
    pub fn full_capabilities() -> ServerCapabilities {
        ServerCapabilities {
            document_highlight_provider: Some(OneOf::Left(true)),
            code_action_provider: Some(CodeActionProviderCapability::Simple(true)),
            document_formatting_provider: Some(OneOf::Left(true)),
            document_range_formatting_provider: Some(OneOf::Left(true)),
            definition_provider: Some(OneOf::Left(true)),
            workspace_symbol_provider: Some(OneOf::Left(true)),
            implementation_provider: Some(ImplementationProviderCapability::Simple(true)),
            type_definition_provider: Some(TypeDefinitionProviderCapability::Simple(true)),
            ..Default::default()
        }
    }
}

#[cfg(any(test, feature = "test-support"))]
impl FakeLanguageServer {
    /// See [`LanguageServer::notify`].
    pub fn notify<T: notification::Notification>(&self, params: &T::Params) {
        self.server.notify::<T>(params).ok();
    }

    /// See [`LanguageServer::request`].
    pub async fn request<T>(&self, params: T::Params) -> ConnectionResult<T::Result>
    where
        T: request::Request,
        T::Result: 'static + Send,
    {
        self.server.executor.start_waiting();
        self.server.request::<T>(params).await
    }

    /// Attempts [`Self::try_receive_notification`], unwrapping if it has not received the specified type yet.
    pub async fn receive_notification<T: notification::Notification>(&mut self) -> T::Params {
        self.server.executor.start_waiting();
        self.try_receive_notification::<T>().await.unwrap()
    }

    /// Consumes the notification channel until it finds a notification for the specified type.
    pub async fn try_receive_notification<T: notification::Notification>(
        &mut self,
    ) -> Option<T::Params> {
        loop {
            let (method, params) = self.notifications_rx.recv().await.ok()?;
            if method == T::METHOD {
                return Some(serde_json::from_str::<T::Params>(&params).unwrap());
            } else {
                log::info!("skipping message in fake language server {:?}", params);
            }
        }
    }

    /// Registers a handler for a specific kind of request. Removes any existing handler for specified request type.
    pub fn set_request_handler<T, F, Fut>(
        &self,
        mut handler: F,
    ) -> futures::channel::mpsc::UnboundedReceiver<()>
    where
        T: 'static + request::Request,
        T::Params: 'static + Send,
        F: 'static + Send + FnMut(T::Params, gpui::AsyncApp) -> Fut,
        Fut: 'static + Send + Future<Output = Result<T::Result>>,
    {
        let (responded_tx, responded_rx) = futures::channel::mpsc::unbounded();
        self.server.remove_request_handler::<T>();
        self.server
            .on_request::<T, _, _>(move |params, cx| {
                let result = handler(params, cx.clone());
                let responded_tx = responded_tx.clone();
                let executor = cx.background_executor().clone();
                async move {
                    executor.simulate_random_delay().await;
                    let result = result.await;
                    responded_tx.unbounded_send(()).ok();
                    result
                }
            })
            .detach();
        responded_rx
    }

    /// Registers a handler for a specific kind of notification. Removes any existing handler for specified notification type.
    pub fn handle_notification<T, F>(
        &self,
        mut handler: F,
    ) -> futures::channel::mpsc::UnboundedReceiver<()>
    where
        T: 'static + notification::Notification,
        T::Params: 'static + Send,
        F: 'static + Send + FnMut(T::Params, gpui::AsyncApp),
    {
        let (handled_tx, handled_rx) = futures::channel::mpsc::unbounded();
        self.server.remove_notification_handler::<T>();
        self.server
            .on_notification::<T, _>(move |params, cx| {
                handler(params, cx.clone());
                handled_tx.unbounded_send(()).ok();
            })
            .detach();
        handled_rx
    }

    /// Removes any existing handler for specified notification type.
    pub fn remove_request_handler<T>(&mut self)
    where
        T: 'static + request::Request,
    {
        self.server.remove_request_handler::<T>();
    }

    /// Simulate that the server has started work and notifies about its progress with the specified token.
    pub async fn start_progress(&self, token: impl Into<String>) {
        self.start_progress_with(token, Default::default()).await
    }

    pub async fn start_progress_with(
        &self,
        token: impl Into<String>,
        progress: WorkDoneProgressBegin,
    ) {
        let token = token.into();
        self.request::<request::WorkDoneProgressCreate>(WorkDoneProgressCreateParams {
            token: NumberOrString::String(token.clone()),
        })
        .await
        .into_response()
        .unwrap();
        self.notify::<notification::Progress>(&ProgressParams {
            token: NumberOrString::String(token),
            value: ProgressParamsValue::WorkDone(WorkDoneProgress::Begin(progress)),
        });
    }

    /// Simulate that the server has completed work and notifies about that with the specified token.
    pub fn end_progress(&self, token: impl Into<String>) {
        self.notify::<notification::Progress>(&ProgressParams {
            token: NumberOrString::String(token.into()),
            value: ProgressParamsValue::WorkDone(WorkDoneProgress::End(Default::default())),
        });
    }
}

#[cfg(test)]
mod tests {
    use super::*;
    use gpui::{SemanticVersion, TestAppContext};
    use std::str::FromStr;

    #[ctor::ctor]
    fn init_logger() {
        zlog::init_test();
    }

    #[gpui::test]
    async fn test_fake(cx: &mut TestAppContext) {
        cx.update(|cx| {
            release_channel::init(SemanticVersion::default(), cx);
        });
        let (server, mut fake) = FakeLanguageServer::new(
            LanguageServerId(0),
            LanguageServerBinary {
                path: "path/to/language-server".into(),
                arguments: vec![],
                env: None,
            },
            "the-lsp".to_string(),
            Default::default(),
            &mut cx.to_async(),
        );

        let (message_tx, message_rx) = channel::unbounded();
        let (diagnostics_tx, diagnostics_rx) = channel::unbounded();
        server
            .on_notification::<notification::ShowMessage, _>(move |params, _| {
                message_tx.try_send(params).unwrap()
            })
            .detach();
        server
            .on_notification::<notification::PublishDiagnostics, _>(move |params, _| {
                diagnostics_tx.try_send(params).unwrap()
            })
            .detach();

        let server = cx
            .update(|cx| {
                let params = server.default_initialize_params(false, cx);
                let configuration = DidChangeConfigurationParams {
                    settings: Default::default(),
                };
                server.initialize(params, configuration.into(), cx)
            })
            .await
            .unwrap();
        server
            .notify::<notification::DidOpenTextDocument>(&DidOpenTextDocumentParams {
                text_document: TextDocumentItem::new(
                    Url::from_str("file://a/b").unwrap(),
                    "rust".to_string(),
                    0,
                    "".to_string(),
                ),
            })
            .unwrap();
        assert_eq!(
            fake.receive_notification::<notification::DidOpenTextDocument>()
                .await
                .text_document
                .uri
                .as_str(),
            "file://a/b"
        );

        fake.notify::<notification::ShowMessage>(&ShowMessageParams {
            typ: MessageType::ERROR,
            message: "ok".to_string(),
        });
        fake.notify::<notification::PublishDiagnostics>(&PublishDiagnosticsParams {
            uri: Url::from_str("file://b/c").unwrap(),
            version: Some(5),
            diagnostics: vec![],
        });
        assert_eq!(message_rx.recv().await.unwrap().message, "ok");
        assert_eq!(
            diagnostics_rx.recv().await.unwrap().uri.as_str(),
            "file://b/c"
        );

        fake.set_request_handler::<request::Shutdown, _, _>(|_, _| async move { Ok(()) });

        drop(server);
        fake.receive_notification::<notification::Exit>().await;
    }

    #[gpui::test]
    fn test_deserialize_string_digit_id() {
        let json = r#"{"jsonrpc":"2.0","id":"2","method":"workspace/configuration","params":{"items":[{"scopeUri":"file:///Users/mph/Devel/personal/hello-scala/","section":"metals"}]}}"#;
        let notification = serde_json::from_str::<AnyNotification>(json)
            .expect("message with string id should be parsed");
        let expected_id = RequestId::Str("2".to_string());
        assert_eq!(notification.id, Some(expected_id));
    }

    #[gpui::test]
    fn test_deserialize_string_id() {
        let json = r#"{"jsonrpc":"2.0","id":"anythingAtAll","method":"workspace/configuration","params":{"items":[{"scopeUri":"file:///Users/mph/Devel/personal/hello-scala/","section":"metals"}]}}"#;
        let notification = serde_json::from_str::<AnyNotification>(json)
            .expect("message with string id should be parsed");
        let expected_id = RequestId::Str("anythingAtAll".to_string());
        assert_eq!(notification.id, Some(expected_id));
    }

    #[gpui::test]
    fn test_deserialize_int_id() {
        let json = r#"{"jsonrpc":"2.0","id":2,"method":"workspace/configuration","params":{"items":[{"scopeUri":"file:///Users/mph/Devel/personal/hello-scala/","section":"metals"}]}}"#;
        let notification = serde_json::from_str::<AnyNotification>(json)
            .expect("message with string id should be parsed");
        let expected_id = RequestId::Int(2);
        assert_eq!(notification.id, Some(expected_id));
    }

    #[test]
    fn test_serialize_has_no_nulls() {
        // Ensure we're not setting both result and error variants. (ticket #10595)
        let no_tag = Response::<u32> {
            jsonrpc: "",
            id: RequestId::Int(0),
            value: LspResult::Ok(None),
        };
        assert_eq!(
            serde_json::to_string(&no_tag).unwrap(),
            "{\"jsonrpc\":\"\",\"id\":0,\"result\":null}"
        );
        let no_tag = Response::<u32> {
            jsonrpc: "",
            id: RequestId::Int(0),
            value: LspResult::Error(None),
        };
        assert_eq!(
            serde_json::to_string(&no_tag).unwrap(),
            "{\"jsonrpc\":\"\",\"id\":0,\"error\":null}"
        );
    }
>>>>>>> 4b297a99
}<|MERGE_RESOLUTION|>--- conflicted
+++ resolved
@@ -1417,396 +1417,4 @@
             }
         }
     }
-<<<<<<< HEAD
-=======
-}
-
-/// Mock language server for use in tests.
-#[cfg(any(test, feature = "test-support"))]
-#[derive(Clone)]
-pub struct FakeLanguageServer {
-    pub binary: LanguageServerBinary,
-    pub server: Arc<LanguageServer>,
-    notifications_rx: channel::Receiver<(String, String)>,
-}
-
-#[cfg(any(test, feature = "test-support"))]
-impl FakeLanguageServer {
-    /// Construct a fake language server.
-    pub fn new(
-        server_id: LanguageServerId,
-        binary: LanguageServerBinary,
-        name: String,
-        capabilities: ServerCapabilities,
-        cx: &mut AsyncApp,
-    ) -> (LanguageServer, FakeLanguageServer) {
-        let (stdin_writer, stdin_reader) = async_pipe::pipe();
-        let (stdout_writer, stdout_reader) = async_pipe::pipe();
-        let (notifications_tx, notifications_rx) = channel::unbounded();
-
-        let server_name = LanguageServerName(name.clone().into());
-        let process_name = Arc::from(name.as_str());
-        let root = Self::root_path();
-        let workspace_folders: Arc<Mutex<BTreeSet<Url>>> = Default::default();
-        let mut server = LanguageServer::new_internal(
-            server_id,
-            server_name.clone(),
-            stdin_writer,
-            stdout_reader,
-            None::<async_pipe::PipeReader>,
-            Arc::new(Mutex::new(None)),
-            None,
-            None,
-            binary.clone(),
-            root,
-            workspace_folders.clone(),
-            cx,
-            |_| {},
-        );
-        server.process_name = process_name;
-        let fake = FakeLanguageServer {
-            binary: binary.clone(),
-            server: Arc::new({
-                let mut server = LanguageServer::new_internal(
-                    server_id,
-                    server_name,
-                    stdout_writer,
-                    stdin_reader,
-                    None::<async_pipe::PipeReader>,
-                    Arc::new(Mutex::new(None)),
-                    None,
-                    None,
-                    binary,
-                    Self::root_path(),
-                    workspace_folders,
-                    cx,
-                    move |msg| {
-                        notifications_tx
-                            .try_send((
-                                msg.method.to_string(),
-                                msg.params.unwrap_or(Value::Null).to_string(),
-                            ))
-                            .ok();
-                    },
-                );
-                server.process_name = name.as_str().into();
-                server
-            }),
-            notifications_rx,
-        };
-        fake.set_request_handler::<request::Initialize, _, _>({
-            let capabilities = capabilities;
-            move |_, _| {
-                let capabilities = capabilities.clone();
-                let name = name.clone();
-                async move {
-                    Ok(InitializeResult {
-                        capabilities,
-                        server_info: Some(ServerInfo {
-                            name,
-                            ..Default::default()
-                        }),
-                    })
-                }
-            }
-        });
-
-        (server, fake)
-    }
-    #[cfg(target_os = "windows")]
-    fn root_path() -> Url {
-        Url::from_file_path("C:/").unwrap()
-    }
-
-    #[cfg(not(target_os = "windows"))]
-    fn root_path() -> Url {
-        Url::from_file_path("/").unwrap()
-    }
-}
-
-#[cfg(any(test, feature = "test-support"))]
-impl LanguageServer {
-    pub fn full_capabilities() -> ServerCapabilities {
-        ServerCapabilities {
-            document_highlight_provider: Some(OneOf::Left(true)),
-            code_action_provider: Some(CodeActionProviderCapability::Simple(true)),
-            document_formatting_provider: Some(OneOf::Left(true)),
-            document_range_formatting_provider: Some(OneOf::Left(true)),
-            definition_provider: Some(OneOf::Left(true)),
-            workspace_symbol_provider: Some(OneOf::Left(true)),
-            implementation_provider: Some(ImplementationProviderCapability::Simple(true)),
-            type_definition_provider: Some(TypeDefinitionProviderCapability::Simple(true)),
-            ..Default::default()
-        }
-    }
-}
-
-#[cfg(any(test, feature = "test-support"))]
-impl FakeLanguageServer {
-    /// See [`LanguageServer::notify`].
-    pub fn notify<T: notification::Notification>(&self, params: &T::Params) {
-        self.server.notify::<T>(params).ok();
-    }
-
-    /// See [`LanguageServer::request`].
-    pub async fn request<T>(&self, params: T::Params) -> ConnectionResult<T::Result>
-    where
-        T: request::Request,
-        T::Result: 'static + Send,
-    {
-        self.server.executor.start_waiting();
-        self.server.request::<T>(params).await
-    }
-
-    /// Attempts [`Self::try_receive_notification`], unwrapping if it has not received the specified type yet.
-    pub async fn receive_notification<T: notification::Notification>(&mut self) -> T::Params {
-        self.server.executor.start_waiting();
-        self.try_receive_notification::<T>().await.unwrap()
-    }
-
-    /// Consumes the notification channel until it finds a notification for the specified type.
-    pub async fn try_receive_notification<T: notification::Notification>(
-        &mut self,
-    ) -> Option<T::Params> {
-        loop {
-            let (method, params) = self.notifications_rx.recv().await.ok()?;
-            if method == T::METHOD {
-                return Some(serde_json::from_str::<T::Params>(&params).unwrap());
-            } else {
-                log::info!("skipping message in fake language server {:?}", params);
-            }
-        }
-    }
-
-    /// Registers a handler for a specific kind of request. Removes any existing handler for specified request type.
-    pub fn set_request_handler<T, F, Fut>(
-        &self,
-        mut handler: F,
-    ) -> futures::channel::mpsc::UnboundedReceiver<()>
-    where
-        T: 'static + request::Request,
-        T::Params: 'static + Send,
-        F: 'static + Send + FnMut(T::Params, gpui::AsyncApp) -> Fut,
-        Fut: 'static + Send + Future<Output = Result<T::Result>>,
-    {
-        let (responded_tx, responded_rx) = futures::channel::mpsc::unbounded();
-        self.server.remove_request_handler::<T>();
-        self.server
-            .on_request::<T, _, _>(move |params, cx| {
-                let result = handler(params, cx.clone());
-                let responded_tx = responded_tx.clone();
-                let executor = cx.background_executor().clone();
-                async move {
-                    executor.simulate_random_delay().await;
-                    let result = result.await;
-                    responded_tx.unbounded_send(()).ok();
-                    result
-                }
-            })
-            .detach();
-        responded_rx
-    }
-
-    /// Registers a handler for a specific kind of notification. Removes any existing handler for specified notification type.
-    pub fn handle_notification<T, F>(
-        &self,
-        mut handler: F,
-    ) -> futures::channel::mpsc::UnboundedReceiver<()>
-    where
-        T: 'static + notification::Notification,
-        T::Params: 'static + Send,
-        F: 'static + Send + FnMut(T::Params, gpui::AsyncApp),
-    {
-        let (handled_tx, handled_rx) = futures::channel::mpsc::unbounded();
-        self.server.remove_notification_handler::<T>();
-        self.server
-            .on_notification::<T, _>(move |params, cx| {
-                handler(params, cx.clone());
-                handled_tx.unbounded_send(()).ok();
-            })
-            .detach();
-        handled_rx
-    }
-
-    /// Removes any existing handler for specified notification type.
-    pub fn remove_request_handler<T>(&mut self)
-    where
-        T: 'static + request::Request,
-    {
-        self.server.remove_request_handler::<T>();
-    }
-
-    /// Simulate that the server has started work and notifies about its progress with the specified token.
-    pub async fn start_progress(&self, token: impl Into<String>) {
-        self.start_progress_with(token, Default::default()).await
-    }
-
-    pub async fn start_progress_with(
-        &self,
-        token: impl Into<String>,
-        progress: WorkDoneProgressBegin,
-    ) {
-        let token = token.into();
-        self.request::<request::WorkDoneProgressCreate>(WorkDoneProgressCreateParams {
-            token: NumberOrString::String(token.clone()),
-        })
-        .await
-        .into_response()
-        .unwrap();
-        self.notify::<notification::Progress>(&ProgressParams {
-            token: NumberOrString::String(token),
-            value: ProgressParamsValue::WorkDone(WorkDoneProgress::Begin(progress)),
-        });
-    }
-
-    /// Simulate that the server has completed work and notifies about that with the specified token.
-    pub fn end_progress(&self, token: impl Into<String>) {
-        self.notify::<notification::Progress>(&ProgressParams {
-            token: NumberOrString::String(token.into()),
-            value: ProgressParamsValue::WorkDone(WorkDoneProgress::End(Default::default())),
-        });
-    }
-}
-
-#[cfg(test)]
-mod tests {
-    use super::*;
-    use gpui::{SemanticVersion, TestAppContext};
-    use std::str::FromStr;
-
-    #[ctor::ctor]
-    fn init_logger() {
-        zlog::init_test();
-    }
-
-    #[gpui::test]
-    async fn test_fake(cx: &mut TestAppContext) {
-        cx.update(|cx| {
-            release_channel::init(SemanticVersion::default(), cx);
-        });
-        let (server, mut fake) = FakeLanguageServer::new(
-            LanguageServerId(0),
-            LanguageServerBinary {
-                path: "path/to/language-server".into(),
-                arguments: vec![],
-                env: None,
-            },
-            "the-lsp".to_string(),
-            Default::default(),
-            &mut cx.to_async(),
-        );
-
-        let (message_tx, message_rx) = channel::unbounded();
-        let (diagnostics_tx, diagnostics_rx) = channel::unbounded();
-        server
-            .on_notification::<notification::ShowMessage, _>(move |params, _| {
-                message_tx.try_send(params).unwrap()
-            })
-            .detach();
-        server
-            .on_notification::<notification::PublishDiagnostics, _>(move |params, _| {
-                diagnostics_tx.try_send(params).unwrap()
-            })
-            .detach();
-
-        let server = cx
-            .update(|cx| {
-                let params = server.default_initialize_params(false, cx);
-                let configuration = DidChangeConfigurationParams {
-                    settings: Default::default(),
-                };
-                server.initialize(params, configuration.into(), cx)
-            })
-            .await
-            .unwrap();
-        server
-            .notify::<notification::DidOpenTextDocument>(&DidOpenTextDocumentParams {
-                text_document: TextDocumentItem::new(
-                    Url::from_str("file://a/b").unwrap(),
-                    "rust".to_string(),
-                    0,
-                    "".to_string(),
-                ),
-            })
-            .unwrap();
-        assert_eq!(
-            fake.receive_notification::<notification::DidOpenTextDocument>()
-                .await
-                .text_document
-                .uri
-                .as_str(),
-            "file://a/b"
-        );
-
-        fake.notify::<notification::ShowMessage>(&ShowMessageParams {
-            typ: MessageType::ERROR,
-            message: "ok".to_string(),
-        });
-        fake.notify::<notification::PublishDiagnostics>(&PublishDiagnosticsParams {
-            uri: Url::from_str("file://b/c").unwrap(),
-            version: Some(5),
-            diagnostics: vec![],
-        });
-        assert_eq!(message_rx.recv().await.unwrap().message, "ok");
-        assert_eq!(
-            diagnostics_rx.recv().await.unwrap().uri.as_str(),
-            "file://b/c"
-        );
-
-        fake.set_request_handler::<request::Shutdown, _, _>(|_, _| async move { Ok(()) });
-
-        drop(server);
-        fake.receive_notification::<notification::Exit>().await;
-    }
-
-    #[gpui::test]
-    fn test_deserialize_string_digit_id() {
-        let json = r#"{"jsonrpc":"2.0","id":"2","method":"workspace/configuration","params":{"items":[{"scopeUri":"file:///Users/mph/Devel/personal/hello-scala/","section":"metals"}]}}"#;
-        let notification = serde_json::from_str::<AnyNotification>(json)
-            .expect("message with string id should be parsed");
-        let expected_id = RequestId::Str("2".to_string());
-        assert_eq!(notification.id, Some(expected_id));
-    }
-
-    #[gpui::test]
-    fn test_deserialize_string_id() {
-        let json = r#"{"jsonrpc":"2.0","id":"anythingAtAll","method":"workspace/configuration","params":{"items":[{"scopeUri":"file:///Users/mph/Devel/personal/hello-scala/","section":"metals"}]}}"#;
-        let notification = serde_json::from_str::<AnyNotification>(json)
-            .expect("message with string id should be parsed");
-        let expected_id = RequestId::Str("anythingAtAll".to_string());
-        assert_eq!(notification.id, Some(expected_id));
-    }
-
-    #[gpui::test]
-    fn test_deserialize_int_id() {
-        let json = r#"{"jsonrpc":"2.0","id":2,"method":"workspace/configuration","params":{"items":[{"scopeUri":"file:///Users/mph/Devel/personal/hello-scala/","section":"metals"}]}}"#;
-        let notification = serde_json::from_str::<AnyNotification>(json)
-            .expect("message with string id should be parsed");
-        let expected_id = RequestId::Int(2);
-        assert_eq!(notification.id, Some(expected_id));
-    }
-
-    #[test]
-    fn test_serialize_has_no_nulls() {
-        // Ensure we're not setting both result and error variants. (ticket #10595)
-        let no_tag = Response::<u32> {
-            jsonrpc: "",
-            id: RequestId::Int(0),
-            value: LspResult::Ok(None),
-        };
-        assert_eq!(
-            serde_json::to_string(&no_tag).unwrap(),
-            "{\"jsonrpc\":\"\",\"id\":0,\"result\":null}"
-        );
-        let no_tag = Response::<u32> {
-            jsonrpc: "",
-            id: RequestId::Int(0),
-            value: LspResult::Error(None),
-        };
-        assert_eq!(
-            serde_json::to_string(&no_tag).unwrap(),
-            "{\"jsonrpc\":\"\",\"id\":0,\"error\":null}"
-        );
-    }
->>>>>>> 4b297a99
 }