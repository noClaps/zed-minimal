[workspace]
resolver = "2"
members = [
    "crates/activity_indicator",
    "crates/askpass",
    "crates/assets",
    "crates/auto_update",
    "crates/auto_update_ui",
    "crates/breadcrumbs",
    "crates/buffer_diff",
    "crates/cli",
    "crates/client",
    "crates/clock",
    "crates/collections",
    "crates/command_palette",
    "crates/command_palette_hooks",
    "crates/component",
    "crates/credentials_provider",
    "crates/db",
    "crates/diagnostics",
    "crates/editor",
    "crates/extension",
    "crates/extension_api",
    "crates/extension_host",
    "crates/extensions_ui",
    "crates/feature_flags",
    "crates/feedback",
    "crates/file_finder",
    "crates/file_icons",
    "crates/fs",
    "crates/fsevent",
    "crates/fuzzy",
    "crates/git",
    "crates/git_hosting_providers",
    "crates/git_ui",
    "crates/go_to_line",
    "crates/gpui",
    "crates/gpui_macros",
    "crates/gpui_tokio",
    "crates/http_client",
    "crates/http_client_tls",
    "crates/icons",
    "crates/image_viewer",
    "crates/inline_completion",
    "crates/inline_completion_button",
    "crates/install_cli",
    "crates/language",
    "crates/language_extension",
    "crates/language_selector",
    "crates/language_tools",
    "crates/languages",
    "crates/lsp",
    "crates/markdown",
    "crates/markdown_preview",
    "crates/media",
    "crates/menu",
    "crates/migrator",
    "crates/multi_buffer",
    "crates/node_runtime",
    "crates/notifications",
    "crates/outline",
    "crates/outline_panel",
    "crates/panel",
    "crates/paths",
    "crates/picker",
    "crates/prettier",
    "crates/project",
    "crates/project_panel",
    "crates/project_symbols",
    "crates/proto",
    "crates/recent_projects",
    "crates/refineable",
    "crates/refineable/derive_refineable",
    "crates/release_channel",
    "crates/repl",
    "crates/reqwest_client",
    "crates/rope",
    "crates/rpc",
    "crates/search",
    "crates/semantic_version",
    "crates/session",
    "crates/settings",
    "crates/settings_ui",
    "crates/snippet",
    "crates/snippet_provider",
    "crates/snippets_ui",
    "crates/sqlez",
    "crates/sqlez_macros",
    "crates/sum_tree",
    "crates/tab_switcher",
    "crates/task",
    "crates/tasks_ui",
    "crates/telemetry",
    "crates/telemetry_events",
    "crates/terminal",
    "crates/terminal_view",
    "crates/text",
    "crates/theme",
    "crates/theme_extension",
    "crates/theme_selector",
    "crates/time_format",
    "crates/title_bar",
    "crates/toolchain_selector",
    "crates/ui",
    "crates/ui_input",
    "crates/ui_macros",
    "crates/ui_prompt",
    "crates/util",
    "crates/util_macros",
<<<<<<< HEAD
=======
    "crates/vim",
    "crates/vim_mode_setting",
    "crates/watch",
    "crates/web_search",
    "crates/web_search_providers",
>>>>>>> 6d95fd91
    "crates/welcome",
    "crates/workspace",
    "crates/worktree",
    "crates/zed",
    "crates/zed_actions",
    "crates/zlog",
    "crates/zlog_settings",
]
default-members = ["crates/zed"]

[workspace.package]
publish = false
edition = "2024"

[workspace.dependencies]

#
# Workspace member crates
#

activity_indicator = { path = "crates/activity_indicator" }
askpass = { path = "crates/askpass" }
assets = { path = "crates/assets" }
auto_update = { path = "crates/auto_update" }
auto_update_ui = { path = "crates/auto_update_ui" }
breadcrumbs = { path = "crates/breadcrumbs" }
buffer_diff = { path = "crates/buffer_diff" }
cli = { path = "crates/cli" }
client = { path = "crates/client" }
clock = { path = "crates/clock" }
collections = { path = "crates/collections" }
command_palette = { path = "crates/command_palette" }
command_palette_hooks = { path = "crates/command_palette_hooks" }
component = { path = "crates/component" }
credentials_provider = { path = "crates/credentials_provider" }
db = { path = "crates/db" }
diagnostics = { path = "crates/diagnostics" }
editor = { path = "crates/editor" }
extension = { path = "crates/extension" }
extension_host = { path = "crates/extension_host" }
extensions_ui = { path = "crates/extensions_ui" }
feature_flags = { path = "crates/feature_flags" }
feedback = { path = "crates/feedback" }
file_finder = { path = "crates/file_finder" }
file_icons = { path = "crates/file_icons" }
fs = { path = "crates/fs" }
fsevent = { path = "crates/fsevent" }
fuzzy = { path = "crates/fuzzy" }
git = { path = "crates/git" }
git_hosting_providers = { path = "crates/git_hosting_providers" }
git_ui = { path = "crates/git_ui" }
go_to_line = { path = "crates/go_to_line" }
gpui = { path = "crates/gpui", default-features = false, features = [
    "http_client",
] }
gpui_macros = { path = "crates/gpui_macros" }
gpui_tokio = { path = "crates/gpui_tokio" }
http_client = { path = "crates/http_client" }
http_client_tls = { path = "crates/http_client_tls" }
icons = { path = "crates/icons" }
image_viewer = { path = "crates/image_viewer" }
inline_completion = { path = "crates/inline_completion" }
inline_completion_button = { path = "crates/inline_completion_button" }
install_cli = { path = "crates/install_cli" }
language = { path = "crates/language" }
language_extension = { path = "crates/language_extension" }
language_selector = { path = "crates/language_selector" }
language_tools = { path = "crates/language_tools" }
languages = { path = "crates/languages" }
lsp = { path = "crates/lsp" }
markdown = { path = "crates/markdown" }
markdown_preview = { path = "crates/markdown_preview" }
media = { path = "crates/media" }
menu = { path = "crates/menu" }
migrator = { path = "crates/migrator" }
multi_buffer = { path = "crates/multi_buffer" }
node_runtime = { path = "crates/node_runtime" }
notifications = { path = "crates/notifications" }
outline = { path = "crates/outline" }
outline_panel = { path = "crates/outline_panel" }
panel = { path = "crates/panel" }
paths = { path = "crates/paths" }
picker = { path = "crates/picker" }
prettier = { path = "crates/prettier" }
project = { path = "crates/project" }
project_panel = { path = "crates/project_panel" }
project_symbols = { path = "crates/project_symbols" }
proto = { path = "crates/proto" }
recent_projects = { path = "crates/recent_projects" }
refineable = { path = "crates/refineable" }
release_channel = { path = "crates/release_channel" }
repl = { path = "crates/repl" }
reqwest_client = { path = "crates/reqwest_client" }
rope = { path = "crates/rope" }
rpc = { path = "crates/rpc" }
search = { path = "crates/search" }
semantic_version = { path = "crates/semantic_version" }
session = { path = "crates/session" }
settings = { path = "crates/settings" }
settings_ui = { path = "crates/settings_ui" }
snippet = { path = "crates/snippet" }
snippet_provider = { path = "crates/snippet_provider" }
snippets_ui = { path = "crates/snippets_ui" }
sqlez = { path = "crates/sqlez" }
sqlez_macros = { path = "crates/sqlez_macros" }
sum_tree = { path = "crates/sum_tree" }
tab_switcher = { path = "crates/tab_switcher" }
task = { path = "crates/task" }
tasks_ui = { path = "crates/tasks_ui" }
telemetry = { path = "crates/telemetry" }
telemetry_events = { path = "crates/telemetry_events" }
terminal = { path = "crates/terminal" }
terminal_view = { path = "crates/terminal_view" }
text = { path = "crates/text" }
theme = { path = "crates/theme" }
theme_extension = { path = "crates/theme_extension" }
theme_selector = { path = "crates/theme_selector" }
time_format = { path = "crates/time_format" }
title_bar = { path = "crates/title_bar" }
toolchain_selector = { path = "crates/toolchain_selector" }
ui = { path = "crates/ui" }
ui_input = { path = "crates/ui_input" }
ui_macros = { path = "crates/ui_macros" }
ui_prompt = { path = "crates/ui_prompt" }
util = { path = "crates/util" }
<<<<<<< HEAD
=======
util_macros = { path = "crates/util_macros" }
vim = { path = "crates/vim" }
vim_mode_setting = { path = "crates/vim_mode_setting" }
watch = { path = "crates/watch" }
web_search = { path = "crates/web_search" }
web_search_providers = { path = "crates/web_search_providers" }
>>>>>>> 6d95fd91
welcome = { path = "crates/welcome" }
workspace = { path = "crates/workspace" }
worktree = { path = "crates/worktree" }
zed_actions = { path = "crates/zed_actions" }
zlog = { path = "crates/zlog" }
zlog_settings = { path = "crates/zlog_settings" }

#
# External crates
#

aho-corasick = "1.1"
alacritty_terminal = { git = "https://github.com/zed-industries/alacritty.git", branch = "add-hush-login-flag" }
any_vec = "0.14"
anyhow = "1.0.86"
arrayvec = { version = "0.7.4", features = ["serde"] }
async-compression = { version = "0.4", features = ["gzip", "futures-io"] }
async-dispatcher = "0.1"
async-fs = "2.1"
async-recursion = "1.0.0"
async-tar = "0.5.0"
async-trait = "0.1"
async-tungstenite = "0.29.1"
async_zip = { version = "0.0.17", features = ["deflate", "deflate64"] }
base64 = "0.22"
bitflags = "2.6.0"
bytes = "1.0"
chrono = { version = "0.4", features = ["serde"] }
clap = { version = "4.4", features = ["derive"] }
cocoa = "0.26"
convert_case = "0.8.0"
core-foundation = "0.10.0"
core-foundation-sys = "0.8.6"
core-video = { version = "0.4.3", features = ["metal"] }
ctor = "0.4.0"
derive_more = "0.99.17"
dirs = "4.0"
documented = "0.9.1"
ec4rs = "1.1"
emojis = "0.6.1"
fancy-regex = "0.14.0"
futures = "0.3"
futures-lite = "1.13"
git2 = { version = "0.20.1", default-features = false }
globset = "0.4"
heck = "0.5"
hex = "0.4.3"
http = "1.1"
ignore = "0.4.22"
image = "0.25.1"
imara-diff = "0.1.8"
indexmap = { version = "2.7.0", features = ["serde"] }
indoc = "2"
inventory = "0.3.19"
itertools = "0.14.0"
jupyter-protocol = { git = "https://github.com/ConradIrwin/runtimed", rev = "7130c804216b6914355d15d0b91ea91f6babd734" }
jupyter-websocket-client = {  git = "https://github.com/ConradIrwin/runtimed" ,rev = "7130c804216b6914355d15d0b91ea91f6babd734" }
libc = "0.2"
libsqlite3-sys = { version = "0.30.1", features = ["bundled"] }
linkify = "0.10.0"
log = { version = "0.4.16", features = ["kv_unstable_serde", "serde"] }
lsp-types = { git = "https://github.com/zed-industries/lsp-types", rev = "c9c189f1c5dd53c624a419ce35bc77ad6a908d18" }
metal = "0.29"
moka = { version = "0.12.10", features = ["sync"] }
nbformat = {  git = "https://github.com/ConradIrwin/runtimed", rev = "7130c804216b6914355d15d0b91ea91f6babd734" }
nix = "0.29"
num-format = "0.4.4"
objc = "0.2"
ordered-float = "2.1.1"
palette = { version = "0.7.5", default-features = false, features = ["std"] }
parking_lot = "0.12.1"
pathdiff = "0.2"
pet = { git = "https://github.com/microsoft/python-environment-tools.git", rev = "845945b830297a50de0e24020b980a65e4820559" }
pet-conda = { git = "https://github.com/microsoft/python-environment-tools.git", rev = "845945b830297a50de0e24020b980a65e4820559" }
pet-core = { git = "https://github.com/microsoft/python-environment-tools.git", rev = "845945b830297a50de0e24020b980a65e4820559" }
pet-fs = { git = "https://github.com/microsoft/python-environment-tools.git", rev = "845945b830297a50de0e24020b980a65e4820559" }
pet-poetry = { git = "https://github.com/microsoft/python-environment-tools.git", rev = "845945b830297a50de0e24020b980a65e4820559" }
pet-reporter = { git = "https://github.com/microsoft/python-environment-tools.git", rev = "845945b830297a50de0e24020b980a65e4820559" }
postage = { version = "0.5", features = ["futures-traits"] }
proc-macro2 = "1.0.93"
profiling = "1"
prost = "0.9"
prost-build = "0.9"
pulldown-cmark = { version = "0.12.0", default-features = false }
quote = "1.0.9"
rand = "0.8.5"
rayon = "1.8"
regex = "1.5"
reqwest = { git = "https://github.com/zed-industries/reqwest.git", rev = "951c770a32f1998d6e999cef3e59e0013e6c4415", default-features = false, features = [
    "charset",
    "http2",
    "macos-system-configuration",
    "rustls-tls-native-roots",
    "socks",
    "stream",
] }
rsa = "0.9.6"
runtimelib = {  git = "https://github.com/ConradIrwin/runtimed", rev = "7130c804216b6914355d15d0b91ea91f6babd734", default-features = false, features = [
    "async-dispatcher-runtime",
] }
rust-embed = { version = "8.4", features = ["include-exclude"] }
rustc-hash = "2.1.0"
rustls = { version = "0.23.26" }
rustls-platform-verifier = "0.5.0"
schemars = { version = "0.8", features = ["impl_json_schema", "indexmap2"] }
semver = "1.0"
serde = { version = "1.0", features = ["derive", "rc"] }
serde_derive = { version = "1.0", features = ["deserialize_in_place"] }
serde_json = { version = "1.0", features = ["preserve_order", "raw_value"] }
serde_json_lenient = { version = "0.2", features = [
    "preserve_order",
    "raw_value",
] }
serde_repr = "0.1"
sha2 = "0.10"
shellexpand = "2.1.0"
shlex = "1.3.0"
smallvec = { version = "1.6", features = ["union"] }
smol = "2.0"
sqlformat = "0.2"
streaming-iterator = "0.1"
strsim = "0.11"
strum = { version = "0.27.0", features = ["derive"] }
syn = { version = "2.0.101", features = ["full", "extra-traits"] }
sysinfo = "0.31.0"
take-until = "0.2.0"
tempfile = "3.20.0"
thiserror = "2.0.12"
time = { version = "0.3", features = [
    "macros",
    "parsing",
    "serde",
    "serde-well-known",
    "formatting",
] }
tiny_http = "0.8"
tokio = { version = "1" }
toml = "0.8"
tree-sitter = { version = "0.25.6", features = ["wasm"] }
tree-sitter-bash = "0.25.0"
tree-sitter-c = "0.23"
tree-sitter-cpp = "0.23"
tree-sitter-css = "0.23"
tree-sitter-diff = "0.1.0"
tree-sitter-gitcommit = { git = "https://github.com/zed-industries/tree-sitter-git-commit", rev = "88309716a69dd13ab83443721ba6e0b491d37ee9" }
tree-sitter-go = "0.23"
tree-sitter-go-mod = { git = "https://github.com/camdencheek/tree-sitter-go-mod", rev = "6efb59652d30e0e9cd5f3b3a669afd6f1a926d3c", package = "tree-sitter-gomod" }
tree-sitter-gowork = { git = "https://github.com/zed-industries/tree-sitter-go-work", rev = "acb0617bf7f4fda02c6217676cc64acb89536dc7" }
tree-sitter-jsdoc = "0.23"
tree-sitter-json = "0.24"
tree-sitter-md = { git = "https://github.com/tree-sitter-grammars/tree-sitter-markdown", rev = "9a23c1a96c0513d8fc6520972beedd419a973539" }
tree-sitter-python = "0.23"
tree-sitter-regex = "0.24"
tree-sitter-rust = "0.24"
tree-sitter-typescript = "0.23"
tree-sitter-yaml = { git = "https://github.com/zed-industries/tree-sitter-yaml", rev = "baff0b51c64ef6a1fb1f8390f3ad6015b83ec13a" }
unicase = "2.6"
unicode-script = "0.5.7"
unicode-segmentation = "1.10"
url = "2.2"
urlencoding = "2.1.2"
uuid = { version = "1.1.2", features = ["v4", "v5", "v7", "serde"] }
wasm-encoder = "0.221"
wasmparser = "0.221"
wasmtime = { version = "29", default-features = false, features = [
    "async",
    "demangle",
    "runtime",
    "cranelift",
    "component-model",
    "incremental-cache",
    "parallel-compilation",
] }
wasmtime-wasi = "29"
which = "6.0.0"
zed_llm_client = "0.8.4"
zstd = "0.11"

[profile.dev]
split-debuginfo = "unpacked"
codegen-units = 16

[profile.dev.package]
taffy = { opt-level = 3 }
cranelift-codegen = { opt-level = 3 }
resvg = { opt-level = 3 }
rustybuzz = { opt-level = 3 }
ttf-parser = { opt-level = 3 }
wasmtime-cranelift = { opt-level = 3 }
wasmtime = { opt-level = 3 }
# Build single-source-file crates with cg=1 as it helps make `cargo build` of a whole workspace a bit faster
activity_indicator = { codegen-units = 1 }
assets = { codegen-units = 1 }
breadcrumbs = { codegen-units = 1 }
collections = { codegen-units = 1 }
command_palette = { codegen-units = 1 }
command_palette_hooks = { codegen-units = 1 }
feature_flags = { codegen-units = 1 }
file_icons = { codegen-units = 1 }
fsevent = { codegen-units = 1 }
image_viewer = { codegen-units = 1 }
inline_completion_button = { codegen-units = 1 }
install_cli = { codegen-units = 1 }
menu = { codegen-units = 1 }
notifications = { codegen-units = 1 }
outline = { codegen-units = 1 }
paths = { codegen-units = 1 }
prettier = { codegen-units = 1 }
project_symbols = { codegen-units = 1 }
refineable = { codegen-units = 1 }
release_channel = { codegen-units = 1 }
reqwest_client = { codegen-units = 1 }
semantic_version = { codegen-units = 1 }
session = { codegen-units = 1 }
snippet = { codegen-units = 1 }
snippets_ui = { codegen-units = 1 }
sqlez_macros = { codegen-units = 1 }
telemetry_events = { codegen-units = 1 }
theme_selector = { codegen-units = 1 }
time_format = { codegen-units = 1 }
ui_input = { codegen-units = 1 }
zed_actions = { codegen-units = 1 }

[profile.release]
debug = "limited"
lto = "thin"
codegen-units = 1

[profile.release.package]
zed = { codegen-units = 16 }

[profile.release-fast]
inherits = "release"
debug = "full"
lto = false
codegen-units = 16

[workspace.lints.rust]
unexpected_cfgs = { level = "allow" }

[workspace.lints.clippy]
dbg_macro = "deny"
todo = "deny"

# Motivation: We use `vec![a..b]` a lot when dealing with ranges in text, so
# warning on this rule produces a lot of noise.
single_range_in_vec_init = "allow"

# These are all of the rules that currently have violations in the Zed
# codebase.
#
# We'll want to drive this list down by either:
# 1. fixing violations of the rule and begin enforcing it
# 2. deciding we want to allow the rule permanently, at which point
#    we should codify that separately above.
#
# This list shouldn't be added to; it should only get shorter.
# =============================================================================

# There are a bunch of rules currently failing in the `style` group, so
# allow all of those, for now.
style = { level = "allow", priority = -1 }

# Temporary list of style lints that we've fixed so far.
module_inception = { level = "deny" }
question_mark = { level = "deny" }
redundant_closure = { level = "deny" }
# Individual rules that have violations in the codebase:
type_complexity = "allow"
# We often return trait objects from `new` functions.
new_ret_no_self = { level = "allow" }
# We have a few `next` functions that differ in lifetimes
# compared to Iterator::next. Yet, clippy complains about those.
should_implement_trait = { level = "allow" }
let_underscore_future = "allow"

# in Rust it can be very tedious to reduce argument count without
# running afoul of the borrow checker.
too_many_arguments = "allow"

# We often have large enum variants yet we rarely actually bother with splitting them up.
large_enum_variant = "allow"

[workspace.metadata.cargo-shear]
ignored = [
    "bindgen",
    "cbindgen",
    "prost_build",
    "serde",
    "component",
    "documented",
]<|MERGE_RESOLUTION|>--- conflicted
+++ resolved
@@ -107,14 +107,7 @@
     "crates/ui_prompt",
     "crates/util",
     "crates/util_macros",
-<<<<<<< HEAD
-=======
-    "crates/vim",
-    "crates/vim_mode_setting",
     "crates/watch",
-    "crates/web_search",
-    "crates/web_search_providers",
->>>>>>> 6d95fd91
     "crates/welcome",
     "crates/workspace",
     "crates/worktree",
@@ -240,15 +233,8 @@
 ui_macros = { path = "crates/ui_macros" }
 ui_prompt = { path = "crates/ui_prompt" }
 util = { path = "crates/util" }
-<<<<<<< HEAD
-=======
 util_macros = { path = "crates/util_macros" }
-vim = { path = "crates/vim" }
-vim_mode_setting = { path = "crates/vim_mode_setting" }
 watch = { path = "crates/watch" }
-web_search = { path = "crates/web_search" }
-web_search_providers = { path = "crates/web_search_providers" }
->>>>>>> 6d95fd91
 welcome = { path = "crates/welcome" }
 workspace = { path = "crates/workspace" }
 worktree = { path = "crates/worktree" }
